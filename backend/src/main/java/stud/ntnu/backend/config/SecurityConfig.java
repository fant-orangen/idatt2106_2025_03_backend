--- conflicted
+++ resolved
@@ -107,12 +107,9 @@
                     .requestMatchers("/api/crisis-events/all").permitAll()
                 // Add role-based authorization for admin endpoints
                 .requestMatchers("/api/crisis-events/**").hasAnyRole("ADMIN", "SUPERADMIN")
-<<<<<<< HEAD
                 .requestMatchers("/api/super-admin").hasAnyRole("SUPERADMIN")
-=======
                 // Add WebSocket security
                 .requestMatchers("/topic/**", "/app/**").authenticated()
->>>>>>> 31118ef9
                 // Add role-based authorization for create/update/delete points of interest
                 .requestMatchers(org.springframework.http.HttpMethod.POST, "/api/poi/**").hasAnyRole("ADMIN", "SUPERADMIN")
                 .requestMatchers(org.springframework.http.HttpMethod.PUT, "/api/poi/**").hasAnyRole("ADMIN", "SUPERADMIN")
