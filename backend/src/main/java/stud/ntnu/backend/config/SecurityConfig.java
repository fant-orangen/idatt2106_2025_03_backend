--- conflicted
+++ resolved
@@ -110,12 +110,9 @@
                 .authenticated()
                 // Add role-based authorization for admin endpoints
                 .requestMatchers("/api/crisis-events/**").hasAnyRole("ADMIN", "SUPERADMIN")
-<<<<<<< HEAD
                 .requestMatchers("/api/super-admin", "/api/super-admin/**").hasAnyRole("SUPERADMIN")
-=======
                 .requestMatchers("/api/super-admin", "/api/super-admin//id-by-email/{email}").hasAnyRole("SUPERADMIN")
 
->>>>>>> c69fac17
                 // Add WebSocket security
                 .requestMatchers("/topic/**", "/app/**").authenticated()
                 // Add role-based authorization for create/update/delete points of interest
