package stud.ntnu.backend.config;

import java.util.Arrays;

import org.springframework.context.annotation.Bean;
import org.springframework.context.annotation.Configuration;
import org.springframework.security.authentication.AuthenticationManager;
import org.springframework.security.authentication.dao.DaoAuthenticationProvider;
import org.springframework.security.config.annotation.authentication.configuration.AuthenticationConfiguration;
import org.springframework.security.config.annotation.web.builders.HttpSecurity;
import org.springframework.security.config.annotation.web.configuration.EnableWebSecurity;
import org.springframework.security.config.http.SessionCreationPolicy;
import org.springframework.security.core.userdetails.UserDetailsService;
import org.springframework.security.crypto.bcrypt.BCryptPasswordEncoder;
import org.springframework.security.crypto.password.PasswordEncoder;
import org.springframework.security.web.SecurityFilterChain;
import org.springframework.security.web.authentication.UsernamePasswordAuthenticationFilter;
import org.springframework.web.cors.CorsConfiguration;
import org.springframework.web.cors.CorsConfigurationSource;
import org.springframework.web.cors.UrlBasedCorsConfigurationSource;

// TODO: Improve security access configuration

/**
 * <h2>SecurityConfig</h2>
 * <p>Central configuration class for Spring Security settings.</p>
 */
@Configuration
@EnableWebSecurity
public class SecurityConfig {

  /**
   * <h3>Password Encoder</h3>
   * <p>Provides BCrypt password encoding functionality.</p>
   *
   * @return configured {@link BCryptPasswordEncoder} instance
   */
  @Bean
  public PasswordEncoder passwordEncoder() {
    return new BCryptPasswordEncoder();
  }

  /**
   * <h3>User Details Service</h3>
   * <p>The custom user details service is injected by Spring.</p>
   * <p>It loads users from the database.</p>
   */
  private final UserDetailsService userDetailsService;
  private final JwtAuthenticationFilter jwtAuthenticationFilter;

  public SecurityConfig(UserDetailsService userDetailsService,
      JwtAuthenticationFilter jwtAuthenticationFilter) {
    this.userDetailsService = userDetailsService;
    this.jwtAuthenticationFilter = jwtAuthenticationFilter;
  }

  /**
   * <h3>Authentication Provider</h3>
   * <p>Configures DAO authentication with user details service and password encoder.</p>
   *
   * @return configured {@link DaoAuthenticationProvider}
   */
  @Bean
  public DaoAuthenticationProvider authenticationProvider() {
    DaoAuthenticationProvider provider = new DaoAuthenticationProvider();
    provider.setUserDetailsService(userDetailsService);
    provider.setPasswordEncoder(passwordEncoder());
    return provider;
  }

  /**
   * <h3>Authentication Manager</h3>
   * <p>Creates and configures the authentication manager.</p>
   *
   * @param authenticationConfiguration the authentication configuration
   * @return configured {@link AuthenticationManager}
   * @throws Exception if configuration fails
   */
  @Bean
  public AuthenticationManager authenticationManager(
      AuthenticationConfiguration authenticationConfiguration) throws Exception {
    return authenticationConfiguration.getAuthenticationManager();
  }

  /**
   * <h3>Security Filter Chain</h3>
   * <p>Defines the security filter chain configuration.</p>
   *
   * @param http the HTTP security builder
   * @return configured {@link SecurityFilterChain}
   * @throws Exception if configuration fails
   */
  @Bean
  public SecurityFilterChain securityFilterChain(HttpSecurity http) throws Exception {
    http
        .cors(cors -> cors.configurationSource(corsConfigurationSource()))
        .csrf(csrf -> csrf.disable())
        .sessionManagement(session ->
            session.sessionCreationPolicy(SessionCreationPolicy.STATELESS))
        .authorizeHttpRequests(auth ->
            auth.requestMatchers("/h2-console/**", "/swagger-ui/**", "/swagger-ui.html",
                    "/v3/api-docs/**", "/actuator/health", "/auth/**", "/api/auth/**", "/api/poi/**",
                    "/poi/**", "/ws/info", "/ws/**", "/api/address/**").permitAll()
                // Allow GET requests to POI endpoints
                .requestMatchers(org.springframework.http.HttpMethod.GET, "/api/poi/**").permitAll()
                // Permit access to the crisis-events/all endpoint
                .requestMatchers("/api/crisis-events/all/**").permitAll()
                // Allow all authenticated users to access GET endpoints for specific crisis events
                .requestMatchers(org.springframework.http.HttpMethod.GET, "/api/crisis-events/{id}")
                .authenticated()
                .requestMatchers("/api/crisis-events/{id}/changes").authenticated()
                .requestMatchers("/api/news/{crisisEventId}").authenticated()
                // Add role-based authorization for admin endpoints
                .requestMatchers("/api/crisis-events/**").hasAnyRole("ADMIN", "SUPERADMIN")
                .requestMatchers("/api/super-admin", "/api/super-admin/**").hasAnyRole("SUPERADMIN")
                .requestMatchers("/api/super-admin", "/api/super-admin//id-by-email/{email}").hasAnyRole("SUPERADMIN")
                // Add WebSocket security
                .requestMatchers("/topic/**", "/app/**").authenticated()
                // Add role-based authorization for create/update/delete points of interest
                .requestMatchers(org.springframework.http.HttpMethod.POST, "/api/poi/**")
                .hasAnyRole("ADMIN", "SUPERADMIN")
                .requestMatchers(org.springframework.http.HttpMethod.PUT, "/api/poi/**")
                .hasAnyRole("ADMIN", "SUPERADMIN")
                .requestMatchers(org.springframework.http.HttpMethod.DELETE, "/api/poi/**")
                .hasAnyRole("ADMIN", "SUPERADMIN")
                // Allow all authenticated users to access all GET endpoints for scenario themes
                .requestMatchers(org.springframework.http.HttpMethod.GET, "/api/scenario-themes/**").authenticated()
                .requestMatchers(org.springframework.http.HttpMethod.POST, "/api/scenario-themes/**").hasAnyRole("ADMIN", "SUPERADMIN")
                .requestMatchers(org.springframework.http.HttpMethod.PATCH, "/api/scenario-themes/**").hasAnyRole("ADMIN", "SUPERADMIN")
<<<<<<< HEAD
                .requestMatchers(org.springframework.http.HttpMethod.DELETE, "/api/scenario-themes/**").hasAnyRole("ADMIN", "SUPERADMIN"));


=======
                .requestMatchers(org.springframework.http.HttpMethod.GET, "/api/quizzes/**").authenticated()
                // Allow authenticated users to POST to /api/quizzes/attempts endpoints
                .requestMatchers(org.springframework.http.HttpMethod.POST, "/api/quizzes/user/attempts/**").authenticated()
                .requestMatchers("/api/quizzes/admin/**").hasAnyRole("ADMIN", "SUPERADMIN"));
>>>>>>> 0c4e4620


    // Allow H2 console frame options
    http.headers(headers ->
        headers.frameOptions(frameOptions -> frameOptions.disable()));

    // Add JWT authentication filter
    http.addFilterBefore(jwtAuthenticationFilter, UsernamePasswordAuthenticationFilter.class);

    return http.build();
  }

  /**
   * <h3>CORS Configuration</h3>
   * <p>Configures Cross-Origin Resource Sharing settings.</p>
   *
   * @return configured {@link CorsConfigurationSource}
   */
  @Bean
  public CorsConfigurationSource corsConfigurationSource() {
    CorsConfiguration configuration = new CorsConfiguration();
    configuration.setAllowedOrigins(
        Arrays.asList("http://localhost:5173", "http://localhost:8080"));
<<<<<<< HEAD
    configuration.setAllowedMethods(Arrays.asList("GET", "POST", "PATCH", "PUT", "DELETE", "OPTIONS"));
=======
    configuration.setAllowedMethods(Arrays.asList("GET", "POST", "PUT", "PATCH", "DELETE", "OPTIONS"));
>>>>>>> 0c4e4620
    configuration.setAllowedHeaders(Arrays.asList("Authorization", "Content-Type"));
    configuration.setAllowCredentials(true);

    UrlBasedCorsConfigurationSource source = new UrlBasedCorsConfigurationSource();
    source.registerCorsConfiguration("/**", configuration);
    return source;
  }
}<|MERGE_RESOLUTION|>--- conflicted
+++ resolved
@@ -127,16 +127,9 @@
                 .requestMatchers(org.springframework.http.HttpMethod.GET, "/api/scenario-themes/**").authenticated()
                 .requestMatchers(org.springframework.http.HttpMethod.POST, "/api/scenario-themes/**").hasAnyRole("ADMIN", "SUPERADMIN")
                 .requestMatchers(org.springframework.http.HttpMethod.PATCH, "/api/scenario-themes/**").hasAnyRole("ADMIN", "SUPERADMIN")
-<<<<<<< HEAD
-                .requestMatchers(org.springframework.http.HttpMethod.DELETE, "/api/scenario-themes/**").hasAnyRole("ADMIN", "SUPERADMIN"));
-
-
-=======
                 .requestMatchers(org.springframework.http.HttpMethod.GET, "/api/quizzes/**").authenticated()
-                // Allow authenticated users to POST to /api/quizzes/attempts endpoints
                 .requestMatchers(org.springframework.http.HttpMethod.POST, "/api/quizzes/user/attempts/**").authenticated()
                 .requestMatchers("/api/quizzes/admin/**").hasAnyRole("ADMIN", "SUPERADMIN"));
->>>>>>> 0c4e4620
 
 
     // Allow H2 console frame options
@@ -160,11 +153,7 @@
     CorsConfiguration configuration = new CorsConfiguration();
     configuration.setAllowedOrigins(
         Arrays.asList("http://localhost:5173", "http://localhost:8080"));
-<<<<<<< HEAD
-    configuration.setAllowedMethods(Arrays.asList("GET", "POST", "PATCH", "PUT", "DELETE", "OPTIONS"));
-=======
     configuration.setAllowedMethods(Arrays.asList("GET", "POST", "PUT", "PATCH", "DELETE", "OPTIONS"));
->>>>>>> 0c4e4620
     configuration.setAllowedHeaders(Arrays.asList("Authorization", "Content-Type"));
     configuration.setAllowCredentials(true);
 
