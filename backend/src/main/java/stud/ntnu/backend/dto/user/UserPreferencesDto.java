package stud.ntnu.backend.dto.user;

import lombok.Getter;
import lombok.Setter;

/**
 * Data Transfer Object (DTO) representing a user's preferences. This class is used to transfer user
 * preference data between layers of the application. It includes settings such as location sharing
 * preferences and can be extended to include additional user preference settings in the future.
 */
@Setter
@Getter
public class UserPreferencesDto {

<<<<<<< HEAD
    /**
     * Indicates whether the user has enabled location sharing.
     * When true, the user's location can be shared with other users.
     * When false, location sharing is disabled.
     */
    private Boolean locationSharingEnabled;
  private Boolean twoFactorAuthenticationEnabled;
=======
  /**
   * Indicates whether the user has enabled location sharing. When true, the user's location can be
   * shared with other users. When false, location sharing is disabled.
   */
  private Boolean locationSharingEnabled;
>>>>>>> 0a7253df

  /**
   * Default constructor for UserPreferencesDto. Creates a new instance with default values.
   */
  public UserPreferencesDto() {
  }

<<<<<<< HEAD
    /**
     * Constructor for UserPreferencesDto with all fields.
     *
     * @param locationSharingEnabled The user's location sharing preference
     */
    public UserPreferencesDto(Boolean locationSharingEnabled, Boolean twoFactorAuthenticationEnabled) {
        this.locationSharingEnabled = locationSharingEnabled;
    this.twoFactorAuthenticationEnabled = twoFactorAuthenticationEnabled;
    }
=======
  /**
   * Constructor for UserPreferencesDto with all fields.
   *
   * @param locationSharingEnabled The user's location sharing preference
   */
  public UserPreferencesDto(Boolean locationSharingEnabled) {
    this.locationSharingEnabled = locationSharingEnabled;
  }
>>>>>>> 0a7253df
}<|MERGE_RESOLUTION|>--- conflicted
+++ resolved
@@ -12,21 +12,12 @@
 @Getter
 public class UserPreferencesDto {
 
-<<<<<<< HEAD
-    /**
-     * Indicates whether the user has enabled location sharing.
-     * When true, the user's location can be shared with other users.
-     * When false, location sharing is disabled.
-     */
-    private Boolean locationSharingEnabled;
-  private Boolean twoFactorAuthenticationEnabled;
-=======
   /**
    * Indicates whether the user has enabled location sharing. When true, the user's location can be
    * shared with other users. When false, location sharing is disabled.
    */
   private Boolean locationSharingEnabled;
->>>>>>> 0a7253df
+  private Boolean twoFactorAuthenticationEnabled;
 
   /**
    * Default constructor for UserPreferencesDto. Creates a new instance with default values.
@@ -34,24 +25,13 @@
   public UserPreferencesDto() {
   }
 
-<<<<<<< HEAD
-    /**
-     * Constructor for UserPreferencesDto with all fields.
-     *
-     * @param locationSharingEnabled The user's location sharing preference
-     */
-    public UserPreferencesDto(Boolean locationSharingEnabled, Boolean twoFactorAuthenticationEnabled) {
-        this.locationSharingEnabled = locationSharingEnabled;
-    this.twoFactorAuthenticationEnabled = twoFactorAuthenticationEnabled;
-    }
-=======
   /**
    * Constructor for UserPreferencesDto with all fields.
    *
    * @param locationSharingEnabled The user's location sharing preference
    */
-  public UserPreferencesDto(Boolean locationSharingEnabled) {
+  public UserPreferencesDto(Boolean locationSharingEnabled, Boolean twoFactorAuthenticationEnabled) {
     this.locationSharingEnabled = locationSharingEnabled;
-  }
->>>>>>> 0a7253df
+  this.twoFactorAuthenticationEnabled = twoFactorAuthenticationEnabled;
+    }
 }