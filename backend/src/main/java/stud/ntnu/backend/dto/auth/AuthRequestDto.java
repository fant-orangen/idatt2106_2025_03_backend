--- conflicted
+++ resolved
@@ -31,19 +31,6 @@
     @Email(message = "Email should be valid")
     private String email;
 
-<<<<<<< HEAD
-  @Size(min = 8, max = 100, message = "Password must be at between 8 and 100 characters long")
-  @Pattern(
-          //TODO Change this back to the one below when done with dev
-          //Regex for password validation during dev
-          regexp = "^[A-Za-z0-9\\p{L}\\p{M}\\p{P}\\p{S}]+$",
-          // Regex for password validation during production:
-          //regexp = "^(?=.*[\\p{L}])(?=.*\\d)(?=.*[!@#$%^&*()_+\\-=\\[\\]{};':\"\\\\|,.<>\\/?]).{8,}$",
-
-          message = "invalid password format"
-  )
-  private String password;
-=======
     /**
      * The user's password.
      * Must be between 8 and 100 characters and contain only allowed characters.
@@ -55,7 +42,6 @@
             message = "invalid password format"
     )
     private String password;
->>>>>>> 1b67071a
 
     /**
      * The reCAPTCHA verification token.
