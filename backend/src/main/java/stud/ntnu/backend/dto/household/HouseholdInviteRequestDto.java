--- conflicted
+++ resolved
@@ -1,6 +1,5 @@
 package stud.ntnu.backend.dto.household;
 
-import jakarta.validation.constraints.Email;
 import lombok.Getter;
 import lombok.Setter;
 
@@ -13,20 +12,11 @@
 @Setter
 public class HouseholdInviteRequestDto {
 
-<<<<<<< HEAD
-  @Email(message = "Invalid email format")
-  private String email;
-
-  // Default constructor
-  public HouseholdInviteRequestDto() {
-  }
-=======
     /**
      * The email address of the user being invited to join the household.
      * This field is required to identify the invitee.
      */
     private String email;
->>>>>>> 1b67071a
 
     /**
      * Default constructor required for JSON deserialization.
