--- conflicted
+++ resolved
@@ -27,11 +27,7 @@
    */
   @EventListener(ApplicationReadyEvent.class)
   public void onApplicationReady() {
-<<<<<<< HEAD
-    /**
-=======
     /*
->>>>>>> 1b67071a
     poiImportService.importGasStationsFromOverpass();
     poiImportService.importHospitalsFromOverpass();
     poiImportService.importSheltersFromOverpass();
@@ -39,10 +35,6 @@
     poiImportService.importPoliceStationsFromOverpass();
     poiImportService.importPharmaciesFromOverpass();
     poiImportService.importFireStationsFromOverpass();
-<<<<<<< HEAD
-     */
-=======
     */
->>>>>>> 1b67071a
   }
 }