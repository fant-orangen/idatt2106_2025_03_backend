package stud.ntnu.backend.service;

import java.time.LocalDateTime;
import java.util.UUID;
import org.springframework.security.authentication.AuthenticationManager;
import org.springframework.security.authentication.BadCredentialsException;
import org.springframework.security.authentication.UsernamePasswordAuthenticationToken;
import org.springframework.security.core.Authentication;
import org.springframework.security.core.context.SecurityContextHolder;
import org.springframework.security.crypto.password.PasswordEncoder;
import org.springframework.stereotype.Service;
import org.springframework.transaction.annotation.Transactional;
import stud.ntnu.backend.dto.auth.AuthRequestDto;
import stud.ntnu.backend.dto.auth.AuthResponseDto;
import stud.ntnu.backend.dto.auth.RegisterRequestDto;
import stud.ntnu.backend.model.user.EmailToken;
import stud.ntnu.backend.model.user.Role;
import stud.ntnu.backend.model.user.User;
import stud.ntnu.backend.repository.user.EmailTokenRepository;
import stud.ntnu.backend.repository.user.UserRepository;
import stud.ntnu.backend.util.JwtUtil;
import java.util.Optional;
import org.slf4j.Logger;
import org.slf4j.LoggerFactory;

/**
 * Service for handling authentication-related operations.
 */
@Service
public class AuthService {

    private final AuthenticationManager authenticationManager;
    private final JwtUtil jwtUtil;
    private final UserRepository userRepository;
    private final PasswordEncoder passwordEncoder;
    private final EmailService emailService;
    private final EmailTokenRepository emailTokenRepository;
    private final TwoFactorCodeService twoFactorCodeService;
    private static final Logger log = LoggerFactory.getLogger(AuthService.class);

    public AuthService(AuthenticationManager authenticationManager, JwtUtil jwtUtil,
                       UserRepository userRepository, PasswordEncoder passwordEncoder,
                       EmailService emailService,
                       EmailTokenRepository emailTokenRepository,
                       TwoFactorCodeService twoFactorCodeService) {
        this.authenticationManager = authenticationManager;
        this.jwtUtil = jwtUtil;
        this.userRepository = userRepository;
        this.passwordEncoder = passwordEncoder;
        this.emailService = emailService;
        this.emailTokenRepository = emailTokenRepository;
        this.twoFactorCodeService = twoFactorCodeService;
    }

    /**
     * Authenticate a user and generate a JWT token.
     *
     * @param authRequest the authentication request containing email and password
     * @return an AuthResponseDto containing the JWT token and user information
     * @throws BadCredentialsException if authentication fails
     */
    public AuthResponseDto login(AuthRequestDto authRequest) {
        // Authenticate the user
        Authentication authentication = authenticationManager.authenticate(
            new UsernamePasswordAuthenticationToken(authRequest.getEmail(),
                authRequest.getPassword())
        );

        // Set the authentication in the security context
        SecurityContextHolder.getContext().setAuthentication(authentication);

        // Get user details to include in the response
        User user = userRepository.findByEmail(authRequest.getEmail())
            .orElseThrow(() -> new BadCredentialsException("User not found"));

        // Check if 2FA is enabled
        if (user.getIsUsing2FA()) {
            // Return a response indicating 2FA is required
            return new AuthResponseDto(null, user.getId(), user.getEmail(),
                user.getRole().getName(),
                user.getHousehold() != null ? user.getHousehold().getId() : null, true);
        }

        // Generate JWT token
        String jwt = jwtUtil.generateToken(authRequest.getEmail());


        // Create and return the response
        return new AuthResponseDto(
            jwt,
            user.getId(),
            user.getEmail(),
            user.getRole().getName(),
            user.getHousehold() != null ? user.getHousehold().getId() : null,
            false
        );
    }

    /**
     * Register a new user with the USER role.
     *
     * @param registrationRequest the registration request containing email, password, name, and
     *                            optional home address and location coordinates
     * @throws IllegalArgumentException if a user with the given email already exists
     */
    @Transactional
    public void register(RegisterRequestDto registrationRequest) {
        // Check if user already exists
        if (userRepository.existsByEmail(registrationRequest.getEmail())) {
            throw new IllegalArgumentException("User with this email already exists");
        }

        // Create a new user with USER role (ID 1)
        Role userRole = new Role();
        userRole.setId(1);

        // Create the user with hashed password
        User newUser = new User(
            registrationRequest.getEmail(),
            passwordEncoder.encode(registrationRequest.getPassword()),
            registrationRequest.getPhoneNumber(),
            userRole
        );

        // Set additional fields
        newUser.setFirstName(registrationRequest.getFirstName());
        newUser.setLastName(registrationRequest.getLastName());
        newUser.setHomeAddress(registrationRequest.getHomeAddress());
        newUser.setHomeLatitude(registrationRequest.getHomeLatitude());
        newUser.setHomeLongitude(registrationRequest.getHomeLongitude());

        // Save the user
        User savedUser = userRepository.save(newUser);

        // Generate verification token
        String token = UUID.randomUUID().toString();
        LocalDateTime expiresAt = LocalDateTime.now().plusHours(24);

        // Create and save the EmailToken
        EmailToken verificationToken = new EmailToken(
            savedUser,
            token,
            EmailToken.TokenType.VERIFICATION,
            expiresAt
        );
        emailTokenRepository.save(verificationToken);

        // Send the verification email
        emailService.sendVerificationEmail(savedUser, token);
    }

    /**
     * Verifies a user's email address using the provided token.
     *
     * @param token The verification token string.
     * @throws IllegalArgumentException if the token is invalid or not found.
     * @throws IllegalStateException    if the token is expired or already used.
     */
    @Transactional
    public void verifyEmail(String token) {
        // 1. Find the token
        Optional<EmailToken> tokenOptional = emailTokenRepository.findByToken(token);
        if (tokenOptional.isEmpty()) {
            throw new IllegalArgumentException("Invalid verification token");
        }
        EmailToken emailToken = tokenOptional.get();

        // 2. Validate the token
        if (emailToken.getUsedAt() != null) {
            throw new IllegalStateException("Token has already been used");
        }
        if (emailToken.getExpiresAt().isBefore(LocalDateTime.now())) {
            throw new IllegalStateException("Token has expired");
        }
        if (emailToken.getType() != EmailToken.TokenType.VERIFICATION) {
            throw new IllegalStateException("Invalid token type");
        }


        // 3. Activate the user
        User user = emailToken.getUser();
        if (user == null) {
            throw new IllegalStateException("Token is not associated with a user");
        }
        user.setEmailVerified(true);
        userRepository.save(user);

        // 4. Mark token as used
        emailToken.setUsedAt(LocalDateTime.now());
        emailTokenRepository.save(emailToken);

        log.info("Email verified successfully for user: {}", user.getEmail());
    }

    public AuthResponseDto verify2FA(String email, Integer code) {
        // Verify 2FA code
        if (!twoFactorCodeService.verifyCode(email, code)) {
            throw new IllegalArgumentException("Invalid 2FA code");
        }

        // Generate JWT token
        String jwt = jwtUtil.generateToken(email);

        // Retrieve user details
        User user = userRepository.findByEmail(email)
            .orElseThrow(() -> new IllegalArgumentException("User not found"));

        // Create and return the response
        return new AuthResponseDto(
            jwt,
            user.getId(),
            user.getEmail(),
            user.getRole().getName(),
            user.getHousehold() != null ? user.getHousehold().getId() : null,
            false
        );
    }


    /**
     * Sends a 2FA code to the user's email.
     *
     * @param email the email of the user.
     */
    public void send2FACode(String email) {
        twoFactorCodeService.sendVerificationCode(email);
    }

    /**
<<<<<<< HEAD
     * Changes the password of a user.
     *
     * @param email       the email of the user.
     * @param password the old password.
     * @param newPassword the new password.
     */
    public void changePassword(String email, String password, String newPassword) {
        User user = userRepository.findByEmail(email)
            .orElseThrow(() -> new IllegalStateException("User not found"));

        if (authenticationManager.authenticate(
            new UsernamePasswordAuthenticationToken(email, password)
        ).isAuthenticated()) {
            user.setPasswordHash(passwordEncoder.encode(newPassword));
            userRepository.save(user);
        } else {
            throw new BadCredentialsException("Invalid credentials");
        }
    }

    /**
     * Change email of a user.
     *
     * @param email    the email of the user.
     * @param newEmail the new email.
     * @param password the password of the user.
     */
    public void changeEmail(String email, String newEmail, String password) {
        User user = userRepository.findByEmail(email)
            .orElseThrow(() -> new IllegalStateException("User not found"));

        if (authenticationManager.authenticate(
            new UsernamePasswordAuthenticationToken(email, password)
        ).isAuthenticated()) {
            user.setEmail(newEmail);
            userRepository.save(user);
        } else {
            throw new BadCredentialsException("Invalid credentials");
        }
=======
     * Initiates the password reset process for a user.
     * Generates a reset token, saves it, and sends a password reset email.
     *
     * @param email The email address of the user requesting a password reset
     * @throws IllegalArgumentException if no user is found with the given email
     */
    @Transactional
    public void forgotPassword(String email) {
        // Find the user by email
        User user = userRepository.findByEmail(email)
            .orElseThrow(() -> new IllegalArgumentException("No user found with email: " + email));

        // Generate reset token
        String token = UUID.randomUUID().toString();
        LocalDateTime expiresAt = LocalDateTime.now().plusHours(24);

        // Create and save the EmailToken
        EmailToken resetToken = new EmailToken(
            user,
            token,
            EmailToken.TokenType.RESET,
            expiresAt
        );
        emailTokenRepository.save(resetToken);

        // Send the password reset email
        emailService.sendPasswordResetEmail(user, token);

        log.info("Password reset initiated for user: {}", email);
    }

    /**
     * Resets a user's password using a reset token.
     *
     * @param token The reset token
     * @param newPassword The new password
     * @throws IllegalArgumentException if the token is invalid or not found
     * @throws IllegalStateException if the token is expired or already used
     */
    @Transactional
    public void resetPassword(String token, String newPassword) {
        // 1. Find the token
        Optional<EmailToken> tokenOptional = emailTokenRepository.findByToken(token);
        if (tokenOptional.isEmpty()) {
            throw new IllegalArgumentException("Invalid reset token");
        }
        EmailToken emailToken = tokenOptional.get();

        // 2. Validate the token
        if (emailToken.getUsedAt() != null) {
            throw new IllegalStateException("Token has already been used");
        }
        if (emailToken.getExpiresAt().isBefore(LocalDateTime.now())) {
            throw new IllegalStateException("Token has expired");
        }
        if (emailToken.getType() != EmailToken.TokenType.RESET) {
            throw new IllegalStateException("Invalid token type");
        }

        // 3. Update the user's password
        User user = emailToken.getUser();
        if (user == null) {
            throw new IllegalStateException("Token is not associated with a user");
        }
        user.setPasswordHash(passwordEncoder.encode(newPassword));
        userRepository.save(user);

        // 4. Mark token as used
        emailToken.setUsedAt(LocalDateTime.now());
        emailTokenRepository.save(emailToken);

        log.info("Password reset successfully for user: {}", user.getEmail());
>>>>>>> efe43f6b
    }
}<|MERGE_RESOLUTION|>--- conflicted
+++ resolved
@@ -227,7 +227,6 @@
     }
 
     /**
-<<<<<<< HEAD
      * Changes the password of a user.
      *
      * @param email       the email of the user.
@@ -267,7 +266,8 @@
         } else {
             throw new BadCredentialsException("Invalid credentials");
         }
-=======
+
+    /**
      * Initiates the password reset process for a user.
      * Generates a reset token, saves it, and sends a password reset email.
      *
@@ -340,6 +340,5 @@
         emailTokenRepository.save(emailToken);
 
         log.info("Password reset successfully for user: {}", user.getEmail());
->>>>>>> efe43f6b
     }
 }