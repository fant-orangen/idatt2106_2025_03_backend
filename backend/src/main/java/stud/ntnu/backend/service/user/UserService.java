package stud.ntnu.backend.service.user;

import org.springframework.stereotype.Service;
import stud.ntnu.backend.repository.user.UserRepository;
import stud.ntnu.backend.repository.user.EmailTokenRepository;
import stud.ntnu.backend.repository.user.SafetyConfirmationRepository;
import stud.ntnu.backend.model.user.User;
import stud.ntnu.backend.model.user.EmailToken;
import stud.ntnu.backend.model.user.SafetyConfirmation;
import stud.ntnu.backend.dto.user.UserProfileDto;
import stud.ntnu.backend.dto.user.UserUpdateDto;
import stud.ntnu.backend.dto.user.UserPreferencesDto;
import stud.ntnu.backend.dto.user.UserHistoryDto;
import stud.ntnu.backend.dto.user.UserHistoryDto.GamificationActivityDto;
import stud.ntnu.backend.dto.user.UserHistoryDto.ReflectionDto;
import stud.ntnu.backend.dto.user.UserBasicInfoDto;
import org.springframework.transaction.annotation.Transactional;
import java.time.LocalDateTime;

import java.util.ArrayList;
import java.util.List;
import java.util.Optional;
import java.util.UUID;

/**
 * Service for managing users. Handles retrieval, updating, and deletion of users. Note: User
 * creation is handled by AuthService.
 */
@Service
public class UserService {

<<<<<<< HEAD
    private final UserRepository userRepository;
    private final EmailTokenRepository emailTokenRepository;
    private final SafetyConfirmationRepository safetyConfirmationRepository;
    private final EmailService emailService;
    private final NotificationService notificationService;

    /**
     * Constructor for dependency injection.
     *
     * @param userRepository               repository for user operations
     * @param emailTokenRepository         repository for email tokens
     * @param safetyConfirmationRepository repository for safety confirmations
     * @param emailService                 service for sending emails
     * @param notificationService          service for creating notifications
     */
    public UserService(UserRepository userRepository,
                       EmailTokenRepository emailTokenRepository,
                       SafetyConfirmationRepository safetyConfirmationRepository,
                       EmailService emailService,
                       NotificationService notificationService) {
        this.userRepository = userRepository;
        this.emailTokenRepository = emailTokenRepository;
        this.safetyConfirmationRepository = safetyConfirmationRepository;
        this.emailService = emailService;
        this.notificationService = notificationService;
=======
  private final UserRepository userRepository;
  private final EmailTokenRepository emailTokenRepository;
  private final SafetyConfirmationRepository safetyConfirmationRepository;
  private final EmailService emailService;
  private final NotificationService notificationService;

  /**
   * Constructor for dependency injection.
   *
   * @param userRepository               repository for user operations
   * @param emailTokenRepository         repository for email tokens
   * @param safetyConfirmationRepository repository for safety confirmations
   * @param emailService                 service for sending emails
   * @param notificationService          service for creating notifications
   */
  public UserService(UserRepository userRepository,
      EmailTokenRepository emailTokenRepository,
      SafetyConfirmationRepository safetyConfirmationRepository,
      EmailService emailService,
      NotificationService notificationService) {
    this.userRepository = userRepository;
    this.emailTokenRepository = emailTokenRepository;
    this.safetyConfirmationRepository = safetyConfirmationRepository;
    this.emailService = emailService;
    this.notificationService = notificationService;
  }

  /**
   * Retrieves all users.
   *
   * @return list of all users
   */
  public List<User> getAllUsers() {
    return userRepository.findAll();
  }

  /**
   * Retrieves a user by their ID.
   *
   * @param id the ID of the user
   * @return an Optional containing the user if found
   */
  public Optional<User> getUserById(Integer id) {
    return userRepository.findById(id);
  }

  /**
   * Retrieves a user by their email.
   *
   * @param email the email of the user
   * @return an Optional containing the user if found
   */
  public Optional<User> getUserByEmail(String email) {
    return userRepository.findByEmail(email);
  }

  public Integer getUserIdByEmail(String email) {
    return userRepository.findByEmail(email)
        .orElseThrow(() -> new IllegalStateException("User not found"))
        .getId();
  }

  /**
   * Saves a user.
   *
   * @param user the user to save
   * @return the saved user
   */
  public User saveUser(User user) {
    return userRepository.save(user);
  }

  /**
   * Deletes a user by their ID.
   *
   * @param id the ID of the user to delete
   */
  public void deleteUser(Integer id) {
    userRepository.deleteById(id);
  }

  /**
   * Gets the profile of a user by their email.
   *
   * @param email the email of the user
   * @return the user's profile
   * @throws IllegalStateException if the user is not found
   */
  public UserProfileDto getUserProfile(String email) {
    User user = userRepository.findByEmail(email)
        .orElseThrow(() -> new IllegalStateException("User not found"));

    return convertToUserProfileDto(user);
  }

  /**
   * Updates a user's profile.
   *
   * @param email         the email of the user
   * @param userUpdateDto the user information to update
   * @return the updated user profile
   * @throws IllegalStateException if the user is not found
   */
  public UserProfileDto updateUserProfile(String email, UserUpdateDto userUpdateDto) {
    User user = userRepository.findByEmail(email)
        .orElseThrow(() -> new IllegalStateException("User not found"));

    // Update user fields if provided
    if (userUpdateDto.getFirstName() != null) {
      user.setFirstName(userUpdateDto.getFirstName());
>>>>>>> 0a7253df
    }

    /**
     * Retrieves all users.
     *
     * @return list of all users
     */
    public List<User> getAllUsers() {
        return userRepository.findAll();
    }

    /**
     * Retrieves a user by their ID.
     *
     * @param id the ID of the user
     * @return an Optional containing the user if found
     */
    public Optional<User> getUserById(Integer id) {
        return userRepository.findById(id);
    }

    /**
     * Retrieves a user by their email.
     *
     * @param email the email of the user
     * @return an Optional containing the user if found
     */
    public Optional<User> getUserByEmail(String email) {
        return userRepository.findByEmail(email);
    }

    public Integer getUserIdByEmail(String email) {
        return userRepository.findByEmail(email)
            .orElseThrow(() -> new IllegalStateException("User not found"))
            .getId();
    }

    /**
     * Saves a user.
     *
     * @param user the user to save
     * @return the saved user
     */
    public User saveUser(User user) {
        return userRepository.save(user);
    }

<<<<<<< HEAD
    /**
     * Deletes a user by their ID.
     *
     * @param id the ID of the user to delete
     */
    public void deleteUser(Integer id) {
        userRepository.deleteById(id);
=======
    // Save the updated user
    user = userRepository.save(user);

    return convertToUserProfileDto(user);
  }

  /**
   * Gets a user's history (completed activities and reflections).
   *
   * @param email the email of the user
   * @return the user's history
   * @throws IllegalStateException if the user is not found
   */
  public UserHistoryDto getUserHistory(String email) {
    User user = userRepository.findByEmail(email)
        .orElseThrow(() -> new IllegalStateException("User not found"));

    // TODO: Implement retrieval of user's completed activities and reflections
    // For now, return empty lists
    List<GamificationActivityDto> completedActivities = new ArrayList<>();
    List<ReflectionDto> reflections = new ArrayList<>();

    return new UserHistoryDto(completedActivities, reflections);
  }

  /**
   * Gets a user's basic information by their ID.
   *
   * @param id the ID of the user
   * @return the user's basic information
   * @throws IllegalStateException if the user is not found
   */
  public UserBasicInfoDto getUserBasicInfo(Integer id) {
    User user = userRepository.findById(id)
        .orElseThrow(() -> new IllegalStateException("User not found"));

    return new UserBasicInfoDto(
        user.getFirstName(),
        user.getLastName(),
        user.getEmail(),
        user.getHousehold() != null ? user.getHousehold().getName() : null,
        user.getEmailVerified()
    );
  }

  /**
   * Converts a User entity to a UserProfileDto.
   *
   * @param user the user entity
   * @return the user profile DTO
   */
  private UserProfileDto convertToUserProfileDto(User user) {
    return new UserProfileDto(
        user.getId(),
        user.getEmail(),
        user.getFirstName(),
        user.getLastName(),
        user.getHomeAddress(),
        user.getHomeLatitude(),
        user.getHomeLongitude(),
        user.getLocationSharingEnabled(),
        user.getEmailVerified(),
        user.getHousehold() != null ? user.getHousehold().getId() : null,
        user.getHousehold() != null ? user.getHousehold().getName() : null
    );
  }

  /**
   * Confirms a user's safety using a token received via email.
   *
   * @param token The safety confirmation token
   * @throws IllegalArgumentException if the token is invalid
   * @throws IllegalStateException    if the token has expired
   */
  @Transactional
  public void confirmSafety(String token) {
    // Find and validate the token
    EmailToken emailToken = emailTokenRepository.findByToken(token)
        .orElseThrow(() -> new IllegalArgumentException("Ugyldig token. / Invalid token."));

    // Check token type
    if (emailToken.getType() != EmailToken.TokenType.SAFETY_CONFIRMATION) {
      throw new IllegalArgumentException("Ugyldig token type. / Invalid token type.");
>>>>>>> 0a7253df
    }

    /**
     * Gets the profile of a user by their email.
     *
     * @param email the email of the user
     * @return the user's profile
     * @throws IllegalStateException if the user is not found
     */
    public UserProfileDto getUserProfile(String email) {
        User user = userRepository.findByEmail(email)
            .orElseThrow(() -> new IllegalStateException("User not found"));

        return convertToUserProfileDto(user);
    }

<<<<<<< HEAD
    /**
     * Updates a user's profile.
     *
     * @param email         the email of the user
     * @param userUpdateDto the user information to update
     * @return the updated user profile
     * @throws IllegalStateException if the user is not found
     */
    public UserProfileDto updateUserProfile(String email, UserUpdateDto userUpdateDto) {
        User user = userRepository.findByEmail(email)
            .orElseThrow(() -> new IllegalStateException("User not found"));

        // Update user fields if provided
        if (userUpdateDto.getFirstName() != null) {
            user.setFirstName(userUpdateDto.getFirstName());
        }

        if (userUpdateDto.getLastName() != null) {
            user.setLastName(userUpdateDto.getLastName());
        }

        if (userUpdateDto.getHomeAddress() != null) {
            user.setHomeAddress(userUpdateDto.getHomeAddress());
        }

        if (userUpdateDto.getHomeLatitude() != null) {
            user.setHomeLatitude(userUpdateDto.getHomeLatitude());
        }

        if (userUpdateDto.getHomeLongitude() != null) {
            user.setHomeLongitude(userUpdateDto.getHomeLongitude());
        }

        // Save the updated user
        user = userRepository.save(user);

        return convertToUserProfileDto(user);
    }

    /**
     * Updates a user's preferences.
     *
     * @param email          the email of the user
     * @param preferencesDto the preferences to update
     * @return the updated user profile
     * @throws IllegalStateException if the user is not found
     */
    @Transactional
    public UserProfileDto updateUserPreferences(String email, UserPreferencesDto preferencesDto) {
        User user = userRepository.findByEmail(email)
            .orElseThrow(() -> new IllegalStateException("User not found"));

        // Update user preferences if provided
        if (preferencesDto.getLocationSharingEnabled() != null) {
            user.setLocationSharingEnabled(preferencesDto.getLocationSharingEnabled());
        }

        if (preferencesDto.getTwoFactorAuthenticationEnabled() != null) {
            user.setIsUsing2FA(preferencesDto.getTwoFactorAuthenticationEnabled());
=======
    User user = emailToken.getUser();
    LocalDateTime now = LocalDateTime.now();

    // Delete all existing safety confirmations for this user
    safetyConfirmationRepository.deleteByUser(user);

    // Create new confirmation
    SafetyConfirmation confirmation = new SafetyConfirmation(user, true, now);
    safetyConfirmationRepository.save(confirmation);
  }

  /**
   * Requests safety confirmation from all other members of the user's household. Each member will
   * receive an email with a unique token to confirm their safety.
   *
   * @param email The email of the user requesting safety confirmation
   * @throws IllegalStateException if the user is not found or does not belong to a household
   */
  @Transactional
  public void requestSafetyConfirmation(String email) {
    User requestingUser = userRepository.findByEmail(email)
        .orElseThrow(() -> new IllegalStateException("Bruker ikke funnet. / User not found."));

    if (requestingUser.getHousehold() == null) {
      throw new IllegalStateException(
          "Du må være medlem av en husstand for å be om sikkerhetsbekreftelser. / You must be a member of a household to request safety confirmations.");
    }

    // Automatically mark the requesting user as safe
    LocalDateTime now = LocalDateTime.now();
    // Delete any existing safety confirmations for the requesting user
    safetyConfirmationRepository.deleteByUser(requestingUser);
    // Create new safety confirmation for the requesting user
    SafetyConfirmation requestingUserConfirmation = new SafetyConfirmation(requestingUser, true,
        now);
    safetyConfirmationRepository.save(requestingUserConfirmation);

    List<User> householdMembers = userRepository.findByHousehold(requestingUser.getHousehold());
    if (householdMembers.isEmpty() || householdMembers.size() == 1) {
      throw new IllegalStateException(
          "Ingen andre medlemmer i husstanden. / No other members in the household.");
    }

    try {
      for (User member : householdMembers) {
        // Skip sending to the requesting user
        if (member.getEmail().equals(email)) {
          continue;
>>>>>>> 0a7253df
        }

        // Save the updated user
        user = userRepository.save(user);

        return convertToUserProfileDto(user);
    }

    /**
     * Get the user's preferences.
     */
    @Transactional(readOnly = true)
    public UserPreferencesDto getUserPreferences(String email) {
        User user = userRepository.findByEmail(email)
            .orElseThrow(() -> new IllegalStateException("User not found"));

        UserPreferencesDto preferencesDto = new UserPreferencesDto();
        preferencesDto.setLocationSharingEnabled(user.getLocationSharingEnabled());
        preferencesDto.setTwoFactorAuthenticationEnabled(user.getIsUsing2FA());

        return preferencesDto;
    }

    /**
     * Gets a user's history (completed activities and reflections).
     *
     * @param email the email of the user
     * @return the user's history
     * @throws IllegalStateException if the user is not found
     */
    public UserHistoryDto getUserHistory(String email) {
        User user = userRepository.findByEmail(email)
            .orElseThrow(() -> new IllegalStateException("User not found"));

        // TODO: Implement retrieval of user's completed activities and reflections
        // For now, return empty lists
        List<GamificationActivityDto> completedActivities = new ArrayList<>();
        List<ReflectionDto> reflections = new ArrayList<>();

        return new UserHistoryDto(completedActivities, reflections);
    }

    /**
     * Gets a user's basic information by their ID.
     *
     * @param id the ID of the user
     * @return the user's basic information
     * @throws IllegalStateException if the user is not found
     */
    public UserBasicInfoDto getUserBasicInfo(Integer id) {
        User user = userRepository.findById(id)
            .orElseThrow(() -> new IllegalStateException("User not found"));

        return new UserBasicInfoDto(
            user.getFirstName(),
            user.getLastName(),
            user.getEmail(),
            user.getHousehold() != null ? user.getHousehold().getName() : null,
            user.getEmailVerified()
        );
    }

    /**
     * Converts a User entity to a UserProfileDto.
     *
     * @param user the user entity
     * @return the user profile DTO
     */
    private UserProfileDto convertToUserProfileDto(User user) {
        return new UserProfileDto(
            user.getId(),
            user.getEmail(),
            user.getFirstName(),
            user.getLastName(),
            user.getHomeAddress(),
            user.getHomeLatitude(),
            user.getHomeLongitude(),
            user.getLocationSharingEnabled(),
            user.getEmailVerified(),
            user.getHousehold() != null ? user.getHousehold().getId() : null,
            user.getHousehold() != null ? user.getHousehold().getName() : null,
            user.getIsUsing2FA()
        );
    }

    /**
     * Confirms a user's safety using a token received via email.
     *
     * @param token The safety confirmation token
     * @throws IllegalArgumentException if the token is invalid
     * @throws IllegalStateException    if the token has expired
     */
    @Transactional
    public void confirmSafety(String token) {
        // Find and validate the token
        EmailToken emailToken = emailTokenRepository.findByToken(token)
            .orElseThrow(() -> new IllegalArgumentException("Ugyldig token. / Invalid token."));

        // Check token type
        if (emailToken.getType() != EmailToken.TokenType.SAFETY_CONFIRMATION) {
            throw new IllegalArgumentException("Ugyldig token type. / Invalid token type.");
        }

        // Check if token has expired
        if (emailToken.getExpiresAt().isBefore(LocalDateTime.now())) {
            throw new IllegalStateException("Token er utløpt. / Token has expired.");
        }

        User user = emailToken.getUser();
        LocalDateTime now = LocalDateTime.now();

        // Delete all existing safety confirmations for this user
        safetyConfirmationRepository.deleteByUser(user);

<<<<<<< HEAD
        // Create new confirmation
        SafetyConfirmation confirmation = new SafetyConfirmation(user, true, now);
        safetyConfirmationRepository.save(confirmation);
    }

    /**
     * Requests safety confirmation from all other members of the user's household.
     * Each member will receive an email with a unique token to confirm their safety.
     *
     * @param email The email of the user requesting safety confirmation
     * @throws IllegalStateException if the user is not found or does not belong to a household
     */
    @Transactional
    public void requestSafetyConfirmation(String email) {
        User requestingUser = userRepository.findByEmail(email)
            .orElseThrow(() -> new IllegalStateException("Bruker ikke funnet. / User not found."));

        if (requestingUser.getHousehold() == null) {
            throw new IllegalStateException(
                "Du må være medlem av en husstand for å be om sikkerhetsbekreftelser. / You must be a member of a household to request safety confirmations.");
        }

        // Automatically mark the requesting user as safe
        LocalDateTime now = LocalDateTime.now();
        // Delete any existing safety confirmations for the requesting user
        safetyConfirmationRepository.deleteByUser(requestingUser);
        // Create new safety confirmation for the requesting user
        SafetyConfirmation requestingUserConfirmation =
            new SafetyConfirmation(requestingUser, true, now);
        safetyConfirmationRepository.save(requestingUserConfirmation);

        List<User> householdMembers = userRepository.findByHousehold(requestingUser.getHousehold());
        if (householdMembers.isEmpty() || householdMembers.size() == 1) {
            throw new IllegalStateException(
                "Ingen andre medlemmer i husstanden. / No other members in the household.");
        }

        try {
            for (User member : householdMembers) {
                // Skip sending to the requesting user
                if (member.getEmail().equals(email)) {
                    continue;
                }

                // Generate unique token for this member
                String token = UUID.randomUUID().toString();
                LocalDateTime expiresAt = LocalDateTime.now().plusHours(168); // 1 week

                // Create and save token
                EmailToken safetyToken = new EmailToken(
                    member,
                    token,
                    EmailToken.TokenType.SAFETY_CONFIRMATION,
                    expiresAt
                );
                emailTokenRepository.save(safetyToken);

                // Send email with the unique token
                emailService.sendSafetyConfirmationEmail(requestingUser, member, token);

                // Create notification for the safety request
                String requestingUserName =
                    requestingUser.getName() != null ? requestingUser.getName() :
                        "et husstandsmedlem";
                notificationService.createSafetyRequestNotification(member, requestingUserName);
            }
        } catch (Exception e) {
            throw e;
        }
    }

    /**
     * Checks if a user has confirmed their safety within the last 24 hours.
     *
     * @param userId The ID of the user to check
     * @return true if the user has confirmed their safety within the last 24 hours, false otherwise
     * @throws IllegalStateException if the user is not found
     */
    public boolean isSafe(Integer userId) {
        // Verify user exists
        userRepository.findById(userId)
            .orElseThrow(() -> new IllegalStateException("User not found"));

        // Check if user has a safety confirmation where is_safe is true
        Optional<SafetyConfirmation> safetyConfirmation = safetyConfirmationRepository.findByUser(
            userRepository.getReferenceById(userId));

        if (!safetyConfirmation.isPresent() || !safetyConfirmation.get().getIsSafe()) {
            return false;
        }

        // Check if the confirmation is less than 24 hours old
        LocalDateTime confirmationTime = safetyConfirmation.get().getSafeAt();
        LocalDateTime oneDayAgo = LocalDateTime.now().minusHours(24);

        return confirmationTime.isAfter(oneDayAgo);
    }
=======
        // Create notification for the safety request
        String requestingUserName =
            requestingUser.getName() != null ? requestingUser.getName() : "et husstandsmedlem";
        notificationService.createSafetyRequestNotification(member, requestingUserName);
      }
    } catch (Exception e) {
      throw e;
    }
  }

  /**
   * Checks if a user has confirmed their safety within the last 24 hours.
   *
   * @param userId The ID of the user to check
   * @return true if the user has confirmed their safety within the last 24 hours, false otherwise
   * @throws IllegalStateException if the user is not found
   */
  public boolean isSafe(Integer userId) {
    // Verify user exists
    userRepository.findById(userId)
        .orElseThrow(() -> new IllegalStateException("User not found"));

    // Check if user has a safety confirmation where is_safe is true
    Optional<SafetyConfirmation> safetyConfirmation = safetyConfirmationRepository.findByUser(
        userRepository.getReferenceById(userId));

    if (!safetyConfirmation.isPresent() || !safetyConfirmation.get().getIsSafe()) {
      return false;
    }

    // Check if the confirmation is less than 24 hours old
    LocalDateTime confirmationTime = safetyConfirmation.get().getSafeAt();
    LocalDateTime oneDayAgo = LocalDateTime.now().minusHours(24);

    return confirmationTime.isAfter(oneDayAgo);
  }
>>>>>>> 0a7253df
}<|MERGE_RESOLUTION|>--- conflicted
+++ resolved
@@ -29,12 +29,11 @@
 @Service
 public class UserService {
 
-<<<<<<< HEAD
-    private final UserRepository userRepository;
-    private final EmailTokenRepository emailTokenRepository;
-    private final SafetyConfirmationRepository safetyConfirmationRepository;
-    private final EmailService emailService;
-    private final NotificationService notificationService;
+  private final UserRepository userRepository;
+  private final EmailTokenRepository emailTokenRepository;
+  private final SafetyConfirmationRepository safetyConfirmationRepository;
+  private final EmailService emailService;
+  private final NotificationService notificationService;
 
     /**
      * Constructor for dependency injection.
@@ -55,33 +54,7 @@
         this.safetyConfirmationRepository = safetyConfirmationRepository;
         this.emailService = emailService;
         this.notificationService = notificationService;
-=======
-  private final UserRepository userRepository;
-  private final EmailTokenRepository emailTokenRepository;
-  private final SafetyConfirmationRepository safetyConfirmationRepository;
-  private final EmailService emailService;
-  private final NotificationService notificationService;
-
-  /**
-   * Constructor for dependency injection.
-   *
-   * @param userRepository               repository for user operations
-   * @param emailTokenRepository         repository for email tokens
-   * @param safetyConfirmationRepository repository for safety confirmations
-   * @param emailService                 service for sending emails
-   * @param notificationService          service for creating notifications
-   */
-  public UserService(UserRepository userRepository,
-      EmailTokenRepository emailTokenRepository,
-      SafetyConfirmationRepository safetyConfirmationRepository,
-      EmailService emailService,
-      NotificationService notificationService) {
-    this.userRepository = userRepository;
-    this.emailTokenRepository = emailTokenRepository;
-    this.safetyConfirmationRepository = safetyConfirmationRepository;
-    this.emailService = emailService;
-    this.notificationService = notificationService;
-  }
+    }
 
   /**
    * Retrieves all users.
@@ -166,202 +139,29 @@
     // Update user fields if provided
     if (userUpdateDto.getFirstName() != null) {
       user.setFirstName(userUpdateDto.getFirstName());
->>>>>>> 0a7253df
-    }
-
-    /**
-     * Retrieves all users.
-     *
-     * @return list of all users
-     */
-    public List<User> getAllUsers() {
-        return userRepository.findAll();
-    }
-
-    /**
-     * Retrieves a user by their ID.
-     *
-     * @param id the ID of the user
-     * @return an Optional containing the user if found
-     */
-    public Optional<User> getUserById(Integer id) {
-        return userRepository.findById(id);
-    }
-
-    /**
-     * Retrieves a user by their email.
-     *
-     * @param email the email of the user
-     * @return an Optional containing the user if found
-     */
-    public Optional<User> getUserByEmail(String email) {
-        return userRepository.findByEmail(email);
-    }
-
-    public Integer getUserIdByEmail(String email) {
-        return userRepository.findByEmail(email)
-            .orElseThrow(() -> new IllegalStateException("User not found"))
-            .getId();
-    }
-
-    /**
-     * Saves a user.
-     *
-     * @param user the user to save
-     * @return the saved user
-     */
-    public User saveUser(User user) {
-        return userRepository.save(user);
-    }
-
-<<<<<<< HEAD
-    /**
-     * Deletes a user by their ID.
-     *
-     * @param id the ID of the user to delete
-     */
-    public void deleteUser(Integer id) {
-        userRepository.deleteById(id);
-=======
+    }
+
+    if (userUpdateDto.getLastName() != null) {
+      user.setLastName(userUpdateDto.getLastName());
+    }
+
+    if (userUpdateDto.getHomeAddress() != null) {
+      user.setHomeAddress(userUpdateDto.getHomeAddress());
+    }
+
+    if (userUpdateDto.getHomeLatitude() != null) {
+      user.setHomeLatitude(userUpdateDto.getHomeLatitude());
+    }
+
+    if (userUpdateDto.getHomeLongitude() != null) {
+      user.setHomeLongitude(userUpdateDto.getHomeLongitude());
+    }
+
     // Save the updated user
     user = userRepository.save(user);
 
     return convertToUserProfileDto(user);
   }
-
-  /**
-   * Gets a user's history (completed activities and reflections).
-   *
-   * @param email the email of the user
-   * @return the user's history
-   * @throws IllegalStateException if the user is not found
-   */
-  public UserHistoryDto getUserHistory(String email) {
-    User user = userRepository.findByEmail(email)
-        .orElseThrow(() -> new IllegalStateException("User not found"));
-
-    // TODO: Implement retrieval of user's completed activities and reflections
-    // For now, return empty lists
-    List<GamificationActivityDto> completedActivities = new ArrayList<>();
-    List<ReflectionDto> reflections = new ArrayList<>();
-
-    return new UserHistoryDto(completedActivities, reflections);
-  }
-
-  /**
-   * Gets a user's basic information by their ID.
-   *
-   * @param id the ID of the user
-   * @return the user's basic information
-   * @throws IllegalStateException if the user is not found
-   */
-  public UserBasicInfoDto getUserBasicInfo(Integer id) {
-    User user = userRepository.findById(id)
-        .orElseThrow(() -> new IllegalStateException("User not found"));
-
-    return new UserBasicInfoDto(
-        user.getFirstName(),
-        user.getLastName(),
-        user.getEmail(),
-        user.getHousehold() != null ? user.getHousehold().getName() : null,
-        user.getEmailVerified()
-    );
-  }
-
-  /**
-   * Converts a User entity to a UserProfileDto.
-   *
-   * @param user the user entity
-   * @return the user profile DTO
-   */
-  private UserProfileDto convertToUserProfileDto(User user) {
-    return new UserProfileDto(
-        user.getId(),
-        user.getEmail(),
-        user.getFirstName(),
-        user.getLastName(),
-        user.getHomeAddress(),
-        user.getHomeLatitude(),
-        user.getHomeLongitude(),
-        user.getLocationSharingEnabled(),
-        user.getEmailVerified(),
-        user.getHousehold() != null ? user.getHousehold().getId() : null,
-        user.getHousehold() != null ? user.getHousehold().getName() : null
-    );
-  }
-
-  /**
-   * Confirms a user's safety using a token received via email.
-   *
-   * @param token The safety confirmation token
-   * @throws IllegalArgumentException if the token is invalid
-   * @throws IllegalStateException    if the token has expired
-   */
-  @Transactional
-  public void confirmSafety(String token) {
-    // Find and validate the token
-    EmailToken emailToken = emailTokenRepository.findByToken(token)
-        .orElseThrow(() -> new IllegalArgumentException("Ugyldig token. / Invalid token."));
-
-    // Check token type
-    if (emailToken.getType() != EmailToken.TokenType.SAFETY_CONFIRMATION) {
-      throw new IllegalArgumentException("Ugyldig token type. / Invalid token type.");
->>>>>>> 0a7253df
-    }
-
-    /**
-     * Gets the profile of a user by their email.
-     *
-     * @param email the email of the user
-     * @return the user's profile
-     * @throws IllegalStateException if the user is not found
-     */
-    public UserProfileDto getUserProfile(String email) {
-        User user = userRepository.findByEmail(email)
-            .orElseThrow(() -> new IllegalStateException("User not found"));
-
-        return convertToUserProfileDto(user);
-    }
-
-<<<<<<< HEAD
-    /**
-     * Updates a user's profile.
-     *
-     * @param email         the email of the user
-     * @param userUpdateDto the user information to update
-     * @return the updated user profile
-     * @throws IllegalStateException if the user is not found
-     */
-    public UserProfileDto updateUserProfile(String email, UserUpdateDto userUpdateDto) {
-        User user = userRepository.findByEmail(email)
-            .orElseThrow(() -> new IllegalStateException("User not found"));
-
-        // Update user fields if provided
-        if (userUpdateDto.getFirstName() != null) {
-            user.setFirstName(userUpdateDto.getFirstName());
-        }
-
-        if (userUpdateDto.getLastName() != null) {
-            user.setLastName(userUpdateDto.getLastName());
-        }
-
-        if (userUpdateDto.getHomeAddress() != null) {
-            user.setHomeAddress(userUpdateDto.getHomeAddress());
-        }
-
-        if (userUpdateDto.getHomeLatitude() != null) {
-            user.setHomeLatitude(userUpdateDto.getHomeLatitude());
-        }
-
-        if (userUpdateDto.getHomeLongitude() != null) {
-            user.setHomeLongitude(userUpdateDto.getHomeLongitude());
-        }
-
-        // Save the updated user
-        user = userRepository.save(user);
-
-        return convertToUserProfileDto(user);
-    }
 
     /**
      * Updates a user's preferences.
@@ -383,56 +183,6 @@
 
         if (preferencesDto.getTwoFactorAuthenticationEnabled() != null) {
             user.setIsUsing2FA(preferencesDto.getTwoFactorAuthenticationEnabled());
-=======
-    User user = emailToken.getUser();
-    LocalDateTime now = LocalDateTime.now();
-
-    // Delete all existing safety confirmations for this user
-    safetyConfirmationRepository.deleteByUser(user);
-
-    // Create new confirmation
-    SafetyConfirmation confirmation = new SafetyConfirmation(user, true, now);
-    safetyConfirmationRepository.save(confirmation);
-  }
-
-  /**
-   * Requests safety confirmation from all other members of the user's household. Each member will
-   * receive an email with a unique token to confirm their safety.
-   *
-   * @param email The email of the user requesting safety confirmation
-   * @throws IllegalStateException if the user is not found or does not belong to a household
-   */
-  @Transactional
-  public void requestSafetyConfirmation(String email) {
-    User requestingUser = userRepository.findByEmail(email)
-        .orElseThrow(() -> new IllegalStateException("Bruker ikke funnet. / User not found."));
-
-    if (requestingUser.getHousehold() == null) {
-      throw new IllegalStateException(
-          "Du må være medlem av en husstand for å be om sikkerhetsbekreftelser. / You must be a member of a household to request safety confirmations.");
-    }
-
-    // Automatically mark the requesting user as safe
-    LocalDateTime now = LocalDateTime.now();
-    // Delete any existing safety confirmations for the requesting user
-    safetyConfirmationRepository.deleteByUser(requestingUser);
-    // Create new safety confirmation for the requesting user
-    SafetyConfirmation requestingUserConfirmation = new SafetyConfirmation(requestingUser, true,
-        now);
-    safetyConfirmationRepository.save(requestingUserConfirmation);
-
-    List<User> householdMembers = userRepository.findByHousehold(requestingUser.getHousehold());
-    if (householdMembers.isEmpty() || householdMembers.size() == 1) {
-      throw new IllegalStateException(
-          "Ingen andre medlemmer i husstanden. / No other members in the household.");
-    }
-
-    try {
-      for (User member : householdMembers) {
-        // Skip sending to the requesting user
-        if (member.getEmail().equals(email)) {
-          continue;
->>>>>>> 0a7253df
         }
 
         // Save the updated user
@@ -531,121 +281,82 @@
         EmailToken emailToken = emailTokenRepository.findByToken(token)
             .orElseThrow(() -> new IllegalArgumentException("Ugyldig token. / Invalid token."));
 
-        // Check token type
-        if (emailToken.getType() != EmailToken.TokenType.SAFETY_CONFIRMATION) {
-            throw new IllegalArgumentException("Ugyldig token type. / Invalid token type.");
-        }
-
-        // Check if token has expired
-        if (emailToken.getExpiresAt().isBefore(LocalDateTime.now())) {
-            throw new IllegalStateException("Token er utløpt. / Token has expired.");
-        }
-
-        User user = emailToken.getUser();
-        LocalDateTime now = LocalDateTime.now();
-
-        // Delete all existing safety confirmations for this user
-        safetyConfirmationRepository.deleteByUser(user);
-
-<<<<<<< HEAD
-        // Create new confirmation
-        SafetyConfirmation confirmation = new SafetyConfirmation(user, true, now);
-        safetyConfirmationRepository.save(confirmation);
-    }
-
-    /**
-     * Requests safety confirmation from all other members of the user's household.
-     * Each member will receive an email with a unique token to confirm their safety.
-     *
-     * @param email The email of the user requesting safety confirmation
-     * @throws IllegalStateException if the user is not found or does not belong to a household
-     */
-    @Transactional
-    public void requestSafetyConfirmation(String email) {
-        User requestingUser = userRepository.findByEmail(email)
-            .orElseThrow(() -> new IllegalStateException("Bruker ikke funnet. / User not found."));
+    // Check token type
+    if (emailToken.getType() != EmailToken.TokenType.SAFETY_CONFIRMATION) {
+      throw new IllegalArgumentException("Ugyldig token type. / Invalid token type.");
+    }
+
+    // Check if token has expired
+    if (emailToken.getExpiresAt().isBefore(LocalDateTime.now())) {
+      throw new IllegalStateException("Token er utløpt. / Token has expired.");
+    }
+
+    User user = emailToken.getUser();
+    LocalDateTime now = LocalDateTime.now();
+
+    // Delete all existing safety confirmations for this user
+    safetyConfirmationRepository.deleteByUser(user);
+
+    // Create new confirmation
+    SafetyConfirmation confirmation = new SafetyConfirmation(user, true, now);
+    safetyConfirmationRepository.save(confirmation);
+  }
+
+  /**
+   * Requests safety confirmation from all other members of the user's household. Each member will
+   * receive an email with a unique token to confirm their safety.
+   *
+   * @param email The email of the user requesting safety confirmation
+   * @throws IllegalStateException if the user is not found or does not belong to a household
+   */
+  @Transactional
+  public void requestSafetyConfirmation(String email) {
+    User requestingUser = userRepository.findByEmail(email)
+        .orElseThrow(() -> new IllegalStateException("Bruker ikke funnet. / User not found."));
 
         if (requestingUser.getHousehold() == null) {
             throw new IllegalStateException(
                 "Du må være medlem av en husstand for å be om sikkerhetsbekreftelser. / You must be a member of a household to request safety confirmations.");
         }
 
-        // Automatically mark the requesting user as safe
-        LocalDateTime now = LocalDateTime.now();
-        // Delete any existing safety confirmations for the requesting user
-        safetyConfirmationRepository.deleteByUser(requestingUser);
-        // Create new safety confirmation for the requesting user
-        SafetyConfirmation requestingUserConfirmation =
-            new SafetyConfirmation(requestingUser, true, now);
-        safetyConfirmationRepository.save(requestingUserConfirmation);
-
-        List<User> householdMembers = userRepository.findByHousehold(requestingUser.getHousehold());
-        if (householdMembers.isEmpty() || householdMembers.size() == 1) {
-            throw new IllegalStateException(
-                "Ingen andre medlemmer i husstanden. / No other members in the household.");
+    // Automatically mark the requesting user as safe
+    LocalDateTime now = LocalDateTime.now();
+    // Delete any existing safety confirmations for the requesting user
+    safetyConfirmationRepository.deleteByUser(requestingUser);
+    // Create new safety confirmation for the requesting user
+    SafetyConfirmation requestingUserConfirmation = new SafetyConfirmation(requestingUser, true,
+        now);
+    safetyConfirmationRepository.save(requestingUserConfirmation);
+
+    List<User> householdMembers = userRepository.findByHousehold(requestingUser.getHousehold());
+    if (householdMembers.isEmpty() || householdMembers.size() == 1) {
+      throw new IllegalStateException(
+          "Ingen andre medlemmer i husstanden. / No other members in the household.");
+    }
+
+    try {
+      for (User member : householdMembers) {
+        // Skip sending to the requesting user
+        if (member.getEmail().equals(email)) {
+          continue;
         }
 
-        try {
-            for (User member : householdMembers) {
-                // Skip sending to the requesting user
-                if (member.getEmail().equals(email)) {
-                    continue;
-                }
-
-                // Generate unique token for this member
-                String token = UUID.randomUUID().toString();
-                LocalDateTime expiresAt = LocalDateTime.now().plusHours(168); // 1 week
-
-                // Create and save token
-                EmailToken safetyToken = new EmailToken(
-                    member,
-                    token,
-                    EmailToken.TokenType.SAFETY_CONFIRMATION,
-                    expiresAt
-                );
-                emailTokenRepository.save(safetyToken);
-
-                // Send email with the unique token
-                emailService.sendSafetyConfirmationEmail(requestingUser, member, token);
-
-                // Create notification for the safety request
-                String requestingUserName =
-                    requestingUser.getName() != null ? requestingUser.getName() :
-                        "et husstandsmedlem";
-                notificationService.createSafetyRequestNotification(member, requestingUserName);
-            }
-        } catch (Exception e) {
-            throw e;
-        }
-    }
-
-    /**
-     * Checks if a user has confirmed their safety within the last 24 hours.
-     *
-     * @param userId The ID of the user to check
-     * @return true if the user has confirmed their safety within the last 24 hours, false otherwise
-     * @throws IllegalStateException if the user is not found
-     */
-    public boolean isSafe(Integer userId) {
-        // Verify user exists
-        userRepository.findById(userId)
-            .orElseThrow(() -> new IllegalStateException("User not found"));
-
-        // Check if user has a safety confirmation where is_safe is true
-        Optional<SafetyConfirmation> safetyConfirmation = safetyConfirmationRepository.findByUser(
-            userRepository.getReferenceById(userId));
-
-        if (!safetyConfirmation.isPresent() || !safetyConfirmation.get().getIsSafe()) {
-            return false;
-        }
-
-        // Check if the confirmation is less than 24 hours old
-        LocalDateTime confirmationTime = safetyConfirmation.get().getSafeAt();
-        LocalDateTime oneDayAgo = LocalDateTime.now().minusHours(24);
-
-        return confirmationTime.isAfter(oneDayAgo);
-    }
-=======
+        // Generate unique token for this member
+        String token = UUID.randomUUID().toString();
+        LocalDateTime expiresAt = LocalDateTime.now().plusHours(168); // 1 week
+
+        // Create and save token
+        EmailToken safetyToken = new EmailToken(
+            member,
+            token,
+            EmailToken.TokenType.SAFETY_CONFIRMATION,
+            expiresAt
+        );
+        emailTokenRepository.save(safetyToken);
+
+        // Send email with the unique token
+        emailService.sendSafetyConfirmationEmail(requestingUser, member, token);
+
         // Create notification for the safety request
         String requestingUserName =
             requestingUser.getName() != null ? requestingUser.getName() : "et husstandsmedlem";
@@ -682,5 +393,4 @@
 
     return confirmationTime.isAfter(oneDayAgo);
   }
->>>>>>> 0a7253df
 }