--- conflicted
+++ resolved
@@ -1,103 +1,42 @@
 package stud.ntnu.backend.util;
 
-<<<<<<< HEAD
 import org.springframework.web.client.RestTemplate;
 import org.springframework.web.util.UriComponentsBuilder;
 import stud.ntnu.backend.dto.map.CoordinatesItemDto;
+import stud.ntnu.backend.model.map.CrisisEvent;
+import stud.ntnu.backend.model.user.User;
+import stud.ntnu.backend.service.UserService;
 
 import java.math.BigDecimal;
 import java.net.URI;
 import java.util.List;
 import java.util.Map;
-=======
-import stud.ntnu.backend.model.map.CrisisEvent;
-import stud.ntnu.backend.model.user.User;
-import stud.ntnu.backend.service.UserService;
-
-import java.math.BigDecimal;
-import java.util.List;
 import java.util.stream.Collectors;
->>>>>>> 52557e64
 
 public class LocationUtil {
 
-  private LocationUtil() {
-    throw new UnsupportedOperationException("Utility class");
-  }
-
-  /**
-   * Calculates the distance between two geographical points using the Haversine formula.
-   *
-   * @param lat1 latitude of the first point
-   * @param lon1 longitude of the first point
-   * @param lat2 latitude of the second point
-   * @param lon2 longitude of the second point
-   * @return distance in meters
-   */
-  public static double calculateDistance(double lat1, double lon1, double lat2, double lon2) {
-    final int EARTH_RADIUS = 6371000; // in meters
-    double dLat = Math.toRadians(lat2 - lat1);
-    double dLon = Math.toRadians(lon2 - lon1);
-    double a = Math.sin(dLat / 2) * Math.sin(dLat / 2) +
-        Math.cos(Math.toRadians(lat1)) * Math.cos(Math.toRadians(lat2)) *
-            Math.sin(dLon / 2) * Math.sin(dLon / 2);
-    double c = 2 * Math.atan2(Math.sqrt(a), Math.sqrt(1 - a));
-    return EARTH_RADIUS * c;
-  }
-
-  /**
-   * Finds all users within a specified radius of a crisis event.
-   *
-   * @param userService the user service to get all users
-   * @param latitude    the latitude of the crisis event
-   * @param longitude   the longitude of the crisis event
-   * @param radiusInKm  the radius in kilometers
-   * @return list of users within the radius
-   */
-  public static List<User> findUsersWithinRadius(UserService userService, double latitude,
-      double longitude, double radiusInKm) {
-    List<User> allUsers = userService.getAllUsers();
-    return allUsers.stream()
-        .filter(user -> {
-          // Check if user's home coordinates are within radius
-          boolean userInRadius =
-              user.getHomeLatitude() != null && user.getHomeLongitude() != null &&
-                  calculateDistance(latitude, longitude,
-                      user.getHomeLatitude().doubleValue(),
-                      user.getHomeLongitude().doubleValue()) <= (radiusInKm
-                      * 1000); // Convert km to meters
-
-          // Check if user's household coordinates are within radius
-          boolean householdInRadius = user.getHousehold() != null &&
-              user.getHousehold().getLatitude() != null &&
-              user.getHousehold().getLongitude() != null &&
-              calculateDistance(latitude, longitude,
-                  user.getHousehold().getLatitude().doubleValue(),
-                  user.getHousehold().getLongitude().doubleValue()) <= (radiusInKm
-                  * 1000); // Convert km to meters
-
-          return userInRadius || householdInRadius;
-        })
-        .toList();
-  }
-
-  /**
-   * Checks if a crisis event is within a specified distance of a user's home or household
-   * location.
-   *
-   * @param user         the user to check
-   * @param crisisEvent  the crisis event
-   * @param distanceInKm the distance in kilometers
-   * @return true if the crisis event is within the specified distance of the user's home or
-   * household location
-   */
-  public static boolean isCrisisEventNearUser(User user, CrisisEvent crisisEvent,
-      double distanceInKm) {
-    if (crisisEvent == null || crisisEvent.getEpicenterLatitude() == null
-        || crisisEvent.getEpicenterLongitude() == null) {
-      return false;
-    }
-<<<<<<< HEAD
+    private LocationUtil() {
+        throw new UnsupportedOperationException("Utility class");
+    }
+    /**
+     * Calculates the distance between two geographical points using the Haversine formula.
+     *
+     * @param lat1 latitude of the first point
+     * @param lon1 longitude of the first point
+     * @param lat2 latitude of the second point
+     * @param lon2 longitude of the second point
+     * @return distance in meters
+     */
+    public static double calculateDistance(double lat1, double lon1, double lat2, double lon2) {
+        final int EARTH_RADIUS = 6371000; // in meters
+        double dLat = Math.toRadians(lat2 - lat1);
+        double dLon = Math.toRadians(lon2 - lon1);
+        double a = Math.sin(dLat / 2) * Math.sin(dLat / 2) +
+                Math.cos(Math.toRadians(lat1)) * Math.cos(Math.toRadians(lat2)) *
+                        Math.sin(dLon / 2) * Math.sin(dLon / 2);
+        double c = 2 * Math.atan2(Math.sqrt(a), Math.sqrt(1 - a));
+        return EARTH_RADIUS * c;
+    }
     /**
      * Retrieves the coordinates corresponding to the given address using OpenStreetMap's Nominatim API.
      *
@@ -176,44 +115,95 @@
             throw new IllegalArgumentException("Error while fetching address: " + e.getMessage(), e);
         }
     }
-=======
-
-    double crisisLatitude = crisisEvent.getEpicenterLatitude().doubleValue();
-    double crisisLongitude = crisisEvent.getEpicenterLongitude().doubleValue();
-
-    // Check if user's home coordinates are within distance
-    boolean userHomeNearby = user.getHomeLatitude() != null && user.getHomeLongitude() != null &&
-        isWithinDistance(crisisLatitude, crisisLongitude,
-            user.getHomeLatitude().doubleValue(),
-            user.getHomeLongitude().doubleValue(),
-            distanceInKm);
-
-    // Check if user's household coordinates are within distance
-    boolean householdNearby = user.getHousehold() != null &&
-        user.getHousehold().getLatitude() != null &&
-        user.getHousehold().getLongitude() != null &&
-        isWithinDistance(crisisLatitude, crisisLongitude,
-            user.getHousehold().getLatitude().doubleValue(),
-            user.getHousehold().getLongitude().doubleValue(),
-            distanceInKm);
-
-    return userHomeNearby || householdNearby;
-  }
-
-  /**
-   * Checks if two geographical points are within a specified distance of each other.
-   *
-   * @param lat1         latitude of the first point
-   * @param lon1         longitude of the first point
-   * @param lat2         latitude of the second point
-   * @param lon2         longitude of the second point
-   * @param distanceInKm the distance in kilometers
-   * @return true if the points are within the specified distance of each other
-   */
-  public static boolean isWithinDistance(double lat1, double lon1, double lat2, double lon2,
-      double distanceInKm) {
-    return calculateDistance(lat1, lon1, lat2, lon2) <= (distanceInKm
-        * 1000); // Convert km to meters
-  }
->>>>>>> 52557e64
+
+    /**
+     * Finds all users within a specified radius of a crisis event.
+     *
+     * @param userService the user service to get all users
+     * @param latitude    the latitude of the crisis event
+     * @param longitude   the longitude of the crisis event
+     * @param radiusInKm  the radius in kilometers
+     * @return list of users within the radius
+     */
+    public static List<User> findUsersWithinRadius(UserService userService, double latitude,
+        double longitude, double radiusInKm) {
+      List<User> allUsers = userService.getAllUsers();
+      return allUsers.stream()
+          .filter(user -> {
+            // Check if user's home coordinates are within radius
+            boolean userInRadius =
+                user.getHomeLatitude() != null && user.getHomeLongitude() != null &&
+                    calculateDistance(latitude, longitude,
+                        user.getHomeLatitude().doubleValue(),
+                        user.getHomeLongitude().doubleValue()) <= (radiusInKm
+                        * 1000); // Convert km to meters
+
+            // Check if user's household coordinates are within radius
+            boolean householdInRadius = user.getHousehold() != null &&
+                user.getHousehold().getLatitude() != null &&
+                user.getHousehold().getLongitude() != null &&
+                calculateDistance(latitude, longitude,
+                    user.getHousehold().getLatitude().doubleValue(),
+                    user.getHousehold().getLongitude().doubleValue()) <= (radiusInKm
+                    * 1000); // Convert km to meters
+
+            return userInRadius || householdInRadius;
+          })
+          .toList();
+    }
+
+    /**
+     * Checks if a crisis event is within a specified distance of a user's home or household
+     * location.
+     *
+     * @param user         the user to check
+     * @param crisisEvent  the crisis event
+     * @param distanceInKm the distance in kilometers
+     * @return true if the crisis event is within the specified distance of the user's home or
+     * household location
+     */
+    public static boolean isCrisisEventNearUser(User user, CrisisEvent crisisEvent,
+        double distanceInKm) {
+      if (crisisEvent == null || crisisEvent.getEpicenterLatitude() == null
+          || crisisEvent.getEpicenterLongitude() == null) {
+        return false;
+      }
+
+      double crisisLatitude = crisisEvent.getEpicenterLatitude().doubleValue();
+      double crisisLongitude = crisisEvent.getEpicenterLongitude().doubleValue();
+
+      // Check if user's home coordinates are within distance
+      boolean userHomeNearby = user.getHomeLatitude() != null && user.getHomeLongitude() != null &&
+          isWithinDistance(crisisLatitude, crisisLongitude,
+              user.getHomeLatitude().doubleValue(),
+              user.getHomeLongitude().doubleValue(),
+              distanceInKm);
+
+      // Check if user's household coordinates are within distance
+      boolean householdNearby = user.getHousehold() != null &&
+          user.getHousehold().getLatitude() != null &&
+          user.getHousehold().getLongitude() != null &&
+          isWithinDistance(crisisLatitude, crisisLongitude,
+              user.getHousehold().getLatitude().doubleValue(),
+              user.getHousehold().getLongitude().doubleValue(),
+              distanceInKm);
+
+      return userHomeNearby || householdNearby;
+    }
+
+    /**
+     * Checks if two geographical points are within a specified distance of each other.
+     *
+     * @param lat1         latitude of the first point
+     * @param lon1         longitude of the first point
+     * @param lat2         latitude of the second point
+     * @param lon2         longitude of the second point
+     * @param distanceInKm the distance in kilometers
+     * @return true if the points are within the specified distance of each other
+     */
+    public static boolean isWithinDistance(double lat1, double lon1, double lat2, double lon2,
+        double distanceInKm) {
+      return calculateDistance(lat1, lon1, lat2, lon2) <= (distanceInKm
+          * 1000); // Convert km to meters
+    }
 }