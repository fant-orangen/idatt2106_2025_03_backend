package stud.ntnu.backend.controller;

import org.springframework.beans.factory.annotation.Autowired;
import org.springframework.data.domain.Page;
import org.springframework.data.domain.Pageable;
import org.springframework.http.ResponseEntity;
import org.springframework.web.bind.annotation.*;
import org.springframework.validation.annotation.Validated;
import stud.ntnu.backend.dto.news.NewsArticleDTO;
import stud.ntnu.backend.dto.news.NewsArticleResponseDTO;
import stud.ntnu.backend.dto.news.UpdateNewsArticleDTO;
import stud.ntnu.backend.model.news.NewsArticle;
import stud.ntnu.backend.model.news.NewsArticle.ArticleStatus;
import stud.ntnu.backend.model.user.User;
import stud.ntnu.backend.security.AdminChecker;
import stud.ntnu.backend.service.NewsService;
import stud.ntnu.backend.service.UserService;

import java.security.Principal;
import java.util.NoSuchElementException;


@RestController
@RequestMapping("/api/news")
@Validated
public class NewsController {

  private final NewsService newsService;
  private final UserService userService;

  @Autowired
  public NewsController(NewsService newsService, UserService userService) {
    this.newsService = newsService;
    this.userService = userService;
  }

  /**
   * Creates a new news article. Only users with ADMIN or SUPERADMIN roles can create news
   * articles.
   *
   *
   * @param newsArticleDTO - The news article to create
   * @param principal      - The principal object containing the user's email
   * @return - The created news article or 403 Forbidden if unauthorized
   */
  @PostMapping
  public ResponseEntity<?> createNewsArticle(@Validated @RequestBody NewsArticleDTO newsArticleDTO,
      Principal principal) {
    try {
      // Check if the current user is an admin using AdminChecker
      if (!AdminChecker.isCurrentUserAdmin(principal, userService)) {
        return ResponseEntity.status(403).body("Only administrators can create news articles");
      }

      // Get user from email
      User user = userService.getUserByEmail(principal.getName())
          .orElseThrow(() -> new IllegalStateException("User not found"));

      // Create the news article
      NewsArticle createdArticle = newsService.createNewsArticle(newsArticleDTO, user.getId());
      return ResponseEntity.ok(createdArticle);
    } catch (IllegalStateException e) {
      return ResponseEntity.badRequest().body(e.getMessage());
    }
  }

  /**
   * Get paginated news articles for a specific crisis event.
   *
   *
   * @param crisisEventId the crisis event ID
   * @param pageable      pagination information
   * @return ResponseEntity with a page of news articles if successful, or an error message if the
   * crisis event doesn't exist
   */
  @GetMapping("/{crisisEventId}")
  public ResponseEntity<?> getNewsArticlesByCrisisEvent(
      @PathVariable Integer crisisEventId,
      Pageable pageable, Principal principal) {
<<<<<<< HEAD
=======

>>>>>>> 15d4d474
    try {
      Page<NewsArticleResponseDTO> newsArticles = newsService.getNewsArticlesByCrisisEvent(
          crisisEventId, pageable);
      return ResponseEntity.ok(newsArticles);
    } catch (NoSuchElementException e) {
      return ResponseEntity.notFound().build();
    } catch (Exception e) {
      return ResponseEntity.badRequest().body(e.getMessage());
    }
  }

  /**
   * Get paginated news articles for crisis events that are within 100 km of the user's location.
   * This includes both the user's home address and the user's household address.
   *
   * @param principal the Principal object representing the current user
   * @param pageable  pagination information
   * @return ResponseEntity with a page of news articles if successful, or an error message if the
   * user is not found
   */
  @GetMapping("/digest")
  public ResponseEntity<?> getNewsDigest(Principal principal, Pageable pageable) {
    try {
      // Get the current user
      User user = userService.getUserByEmail(principal.getName())
          .orElseThrow(() -> new IllegalStateException("User not found"));

      // Get news articles for crisis events within 100 km of the user's location
      Page<NewsArticleResponseDTO> newsArticles = newsService.getNewsDigestForUser(user, 100.0,
          pageable);

      return ResponseEntity.ok(newsArticles);
    } catch (Exception e) {
      return ResponseEntity.badRequest().body(e.getMessage());
    }
  }

  /**
   * Updates an existing news article. Only users with ADMIN or SUPERADMIN roles can update news
   * articles. Title, content, and status can be updated.
   *
   * @param newsArticleId - The ID of the news article to update
   * @param updateDto - The update data containing new title and/or content
   * @param principal - The principal object containing the user's email
   * @return - The updated news article or 403 Forbidden if unauthorized
   */
  @PatchMapping("/{newsArticleId}")
  public ResponseEntity<?> updateNewsArticle(
      @PathVariable Long newsArticleId,
      @Validated @RequestBody UpdateNewsArticleDTO updateDto,
      Principal principal) {
    try {
      // Check if the current user is an admin using AdminChecker
      if (!AdminChecker.isCurrentUserAdmin(principal, userService)) {
        return ResponseEntity.status(403).body("Only administrators can update news articles");
      }

      // Update the news article
      NewsArticle updatedArticle = newsService.updateNewsArticle(newsArticleId, updateDto);
      return ResponseEntity.ok(updatedArticle);
    } catch (NoSuchElementException e) {
      return ResponseEntity.notFound().build();
    } catch (Exception e) {
      return ResponseEntity.badRequest().body(e.getMessage());
    }
  }
}<|MERGE_RESOLUTION|>--- conflicted
+++ resolved
@@ -77,10 +77,7 @@
   public ResponseEntity<?> getNewsArticlesByCrisisEvent(
       @PathVariable Integer crisisEventId,
       Pageable pageable, Principal principal) {
-<<<<<<< HEAD
-=======
 
->>>>>>> 15d4d474
     try {
       Page<NewsArticleResponseDTO> newsArticles = newsService.getNewsArticlesByCrisisEvent(
           crisisEventId, pageable);
