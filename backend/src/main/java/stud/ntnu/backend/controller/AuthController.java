--- conflicted
+++ resolved
@@ -11,12 +11,9 @@
 import org.springframework.web.bind.annotation.RestController;
 import stud.ntnu.backend.dto.auth.AuthRequestDto;
 import stud.ntnu.backend.dto.auth.AuthResponseDto;
-<<<<<<< HEAD
 import stud.ntnu.backend.dto.auth.ChangeEmailRequestDto;
 import stud.ntnu.backend.dto.auth.ChangePasswordRequestDto;
-=======
 import stud.ntnu.backend.dto.auth.ForgotPasswordRequestDto;
->>>>>>> efe43f6b
 import stud.ntnu.backend.dto.auth.RegisterRequestDto;
 import stud.ntnu.backend.dto.auth.ResetPasswordRequestDto;
 import stud.ntnu.backend.dto.auth.Send2FACodeRequestDto;
@@ -138,8 +135,6 @@
         }
     }
 
-<<<<<<< HEAD
-
     @PostMapping("/change-password")
         public ResponseEntity<?> changePassword(@RequestBody
                                                 @Valid ChangePasswordRequestDto changePasswordRequest) {
@@ -173,7 +168,7 @@
         } catch (Exception e) {
             log.error("Error changing email: {}", e.getMessage());
             return ResponseEntity.status(500).body("Failed to change email.");
-=======
+
     /**
      * Initiates the password reset process for a user.
      * Sends a password reset email with a token link.
@@ -213,7 +208,7 @@
         } catch (Exception e) {
             log.error("Error resetting password: {}", e.getMessage());
             return ResponseEntity.status(500).body("Failed to reset password.");
->>>>>>> efe43f6b
+
         }
     }
 }