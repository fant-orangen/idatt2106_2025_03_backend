--- conflicted
+++ resolved
@@ -160,7 +160,18 @@
   }
 
   /**
-<<<<<<< HEAD
+   * Get paginated draft news articles.
+   *
+   * @param pageable pagination information
+   * @return ResponseEntity with a page of draft news articles
+   */
+  @GetMapping("/public/news/drafts")
+  public ResponseEntity<?> getDraftNewsArticles(Pageable pageable) {
+    Page<NewsArticleResponseDTO> draftNewsArticles = newsService.getDraftNewsArticles(pageable);
+    return ResponseEntity.ok(draftNewsArticles);
+  }
+
+  /**
    * Get the newest news articles, ordered by published date (newest first).
    * This endpoint is publicly accessible and only returns published articles.
    *
@@ -175,16 +186,5 @@
     } catch (Exception e) {
       return ResponseEntity.badRequest().body(e.getMessage());
     }
-=======
-   * Get paginated draft news articles.
-   *
-   * @param pageable pagination information
-   * @return ResponseEntity with a page of draft news articles
-   */
-  @GetMapping("/public/news/drafts")
-  public ResponseEntity<?> getDraftNewsArticles(Pageable pageable) {
-    Page<NewsArticleResponseDTO> draftNewsArticles = newsService.getDraftNewsArticles(pageable);
-    return ResponseEntity.ok(draftNewsArticles);
->>>>>>> 21213a1c
   }
 }