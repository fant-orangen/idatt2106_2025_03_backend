-- ROLES
INSERT INTO roles (name) VALUES ('USER');
INSERT INTO roles (name) VALUES ('ADMIN');
INSERT INTO roles (name) VALUES ('SUPERADMIN');

-- HOUSEHOLDS
INSERT INTO households (name, address, population_count) VALUES ('Smith Family', '123 Main St, Anytown', 4);
INSERT INTO households (name, address, population_count) VALUES ('Johnson Household', '456 Oak Ave, Somewhere', 3);
INSERT INTO households (name, address, population_count) VALUES ('Brown Residence', '789 Pine St, Elsewhere', 2);

-- USERS (password_hash is 'password' for all users)
INSERT INTO users (email, password_hash, phone_number, role_id, household_id, first_name, last_name, email_verified, location_sharing_enabled)
VALUES ('admin@example.com', '$2a$10$dXJ3SW6G7P50lGmMkkmwe.20cQQubK3.HZWzG3YB1tlRy.fqvM/BG', '+4712345678', 2, NULL, 'Admin', 'User', TRUE, FALSE);

INSERT INTO users (email, password_hash, phone_number, role_id, household_id, first_name, last_name, home_address, home_latitude, home_longitude, email_verified, location_sharing_enabled)
VALUES ('alice@example.com', '$2a$10$dXJ3SW6G7P50lGmMkkmwe.20cQQubK3.HZWzG3YB1tlRy.fqvM/BG', '+4723456789', 1, 1, 'Alice', 'L', '123 Main St, Anytown', 63.4305, 10.3951, TRUE, TRUE);

INSERT INTO users (email, password_hash, phone_number, role_id, household_id, first_name, last_name, home_address, home_latitude, home_longitude, email_verified, location_sharing_enabled)
VALUES ('sarah@example.com', '$2a$10$dXJ3SW6G7P50lGmMkkmwe.20cQQubK3.HZWzG3YB1tlRy.fqvM/BG', '+4734567890', 1, NULL, 'Sarah', 'Johnson', '456 Oak Ave, Somewhere', 63.4205, 10.4051, TRUE, TRUE);

INSERT INTO users (email, password_hash, phone_number, role_id, household_id, first_name, last_name, home_address, home_latitude, home_longitude, email_verified, location_sharing_enabled)
VALUES ('mike@example.com', '$2a$10$dXJ3SW6G7P50lGmMkkmwe.20cQQubK3.HZWzG3YB1tlRy.fqvM/BG', '+4745678901', 3, 3, 'Mike', 'Brown', '789 Pine St, Elsewhere', 63.4105, 10.3851, TRUE, FALSE);

-- HOUSEHOLD MEMBERS
INSERT INTO household_member (household_id, name, description, type) VALUES (1, 'Emma Smith', 'Daughter', 'child');
INSERT INTO household_member (household_id, name, description, type) VALUES (1, 'James Smith', 'Son', 'child');
INSERT INTO household_member (household_id, name, description, type) VALUES (1, 'Mary Smith', 'Wife', 'adult');
INSERT INTO household_member (household_id, name, description, type) VALUES (2, 'Tom Johnson', 'Son', 'child');
INSERT INTO household_member (household_id, name, description, type) VALUES (2, 'David Johnson', 'Husband', 'adult');
INSERT INTO household_member (household_id, name, description, type) VALUES (3, 'Lisa Brown', 'Wife', 'adult');
INSERT INTO household_member (household_id, name, description, type) VALUES (1, 'Rex', 'Family dog', 'pet');

-- GROUPS
INSERT INTO groups (name, created_by_user_id) VALUES ('Neighborhood Watch', 2);
INSERT INTO groups (name, created_by_user_id) VALUES ('Emergency Response Team', 1);

-- GROUP MEMBERSHIPS
-- Smith Family (household_id=1) is currently in Neighborhood Watch (left_at is NULL)
INSERT INTO group_memberships (group_id, household_id, invited_by_user_id, joined_at, left_at) VALUES (1, 1, 2, DATEADD('YEAR', -2, CURRENT_TIMESTAMP), NULL);
-- Smith Family (household_id=1) is currently in Emergency Response Team (left_at is NULL)
INSERT INTO group_memberships (group_id, household_id, invited_by_user_id, joined_at, left_at) VALUES (2, 1, 1, DATEADD('MONTH', -6, CURRENT_TIMESTAMP), NULL);
-- Johnson Household (household_id=2) is currently in Neighborhood Watch (left_at is in the future)
INSERT INTO group_memberships (group_id, household_id, invited_by_user_id, joined_at, left_at) VALUES (1, 2, 2, DATEADD('YEAR', -1, CURRENT_TIMESTAMP), DATEADD('YEAR', 1, CURRENT_TIMESTAMP));
-- Brown Residence (household_id=3) was in Emergency Response Team, left recently
INSERT INTO group_memberships (group_id, household_id, invited_by_user_id, joined_at, left_at) VALUES (2, 3, 1, DATEADD('MONTH', -8, CURRENT_TIMESTAMP), DATEADD('DAY', -1, CURRENT_TIMESTAMP));

-- PRODUCT TYPES
-- Smith Family (household_id = 1)
INSERT INTO product_types (household_id, name, unit, calories_per_unit, category) VALUES (1, 'Canned Beans', 'stk', 120.00, 'food'); -- id=1
INSERT INTO product_types (household_id, name, unit, calories_per_unit, category) VALUES (1, 'Rice', 'kg', 1300.00, 'food'); -- id=2
INSERT INTO product_types (household_id, name, unit, calories_per_unit, category) VALUES (1, 'Bottled Water', 'l', 0.00, 'water'); -- id=3
INSERT INTO product_types (household_id, name, unit, calories_per_unit, category) VALUES (1, 'Painkillers', 'mg', 0.00, 'medicine'); -- id=4
INSERT INTO product_types (household_id, name, unit, calories_per_unit, category) VALUES (1, 'Antibiotic', 'dose', 0.00, 'medicine'); -- id=5
INSERT INTO product_types (household_id, name, unit, calories_per_unit, category) VALUES (1, 'Oatmeal', 'kg', 370.00, 'food'); -- id=6
INSERT INTO product_types (household_id, name, unit, calories_per_unit, category) VALUES (1, 'Sugar', 'kg', 4000.00, 'food'); -- id=7
INSERT INTO product_types (household_id, name, unit, calories_per_unit, category) VALUES (1, 'Salt', 'kg', 0.00, 'food'); -- id=8
INSERT INTO product_types (household_id, name, unit, calories_per_unit, category) VALUES (1, 'Cooking Oil', 'l', 8840.00, 'food'); -- id=9
INSERT INTO product_types (household_id, name, unit, calories_per_unit, category) VALUES (1, 'Powdered Milk', 'kg', 500.00, 'food'); -- id=10
INSERT INTO product_types (household_id, name, unit, calories_per_unit, category) VALUES (1, 'Canned Tuna', 'stk', 120.00, 'food'); -- id=11
INSERT INTO product_types (household_id, name, unit, calories_per_unit, category) VALUES (1, 'Peanut Butter', 'stk', 588.00, 'food'); -- id=12
INSERT INTO product_types (household_id, name, unit, calories_per_unit, category) VALUES (1, 'Crackers', 'stk', 70.00, 'food'); -- id=13
INSERT INTO product_types (household_id, name, unit, calories_per_unit, category) VALUES (1, 'Dried Fruit', 'kg', 320.00, 'food'); -- id=14
INSERT INTO product_types (household_id, name, unit, calories_per_unit, category) VALUES (1, 'Instant Noodles', 'stk', 350.00, 'food'); -- id=15
INSERT INTO product_types (household_id, name, unit, calories_per_unit, category) VALUES (1, 'Honey', 'kg', 3040.00, 'food'); -- id=16
INSERT INTO product_types (household_id, name, unit, calories_per_unit, category) VALUES (1, 'Tea Bags', 'stk', 2.00, 'food'); -- id=17
INSERT INTO product_types (household_id, name, unit, calories_per_unit, category) VALUES (1, 'Coffee', 'kg', 2.00, 'food'); -- id=18
INSERT INTO product_types (household_id, name, unit, calories_per_unit, category) VALUES (1, 'Cereal Bars', 'stk', 90.00, 'food'); -- id=19
INSERT INTO product_types (household_id, name, unit, calories_per_unit, category) VALUES (1, 'Canned Corn', 'stk', 80.00, 'food'); -- id=20
INSERT INTO product_types (household_id, name, unit, calories_per_unit, category) VALUES (1, 'Canned Tomatoes', 'stk', 30.00, 'food'); -- id=21
INSERT INTO product_types (household_id, name, unit, calories_per_unit, category) VALUES (1, 'Apple Juice', 'l', 46.00, 'food'); -- id=22
INSERT INTO product_types (household_id, name, unit, calories_per_unit, category) VALUES (1, 'Bottled Sparkling Water', 'l', 0.00, 'water'); -- id=23
INSERT INTO product_types (household_id, name, unit, calories_per_unit, category) VALUES (1, 'Electrolyte Solution', 'l', 0.00, 'water'); -- id=24
INSERT INTO product_types (household_id, name, unit, calories_per_unit, category) VALUES (1, 'Antihistamine', 'mg', 0.00, 'medicine'); -- id=25
INSERT INTO product_types (household_id, name, unit, calories_per_unit, category) VALUES (1, 'Cough Syrup', 'dose', 0.00, 'medicine'); -- id=26
INSERT INTO product_types (household_id, name, unit, calories_per_unit, category) VALUES (1, 'Bandages', 'stk', 0.00, 'medicine'); -- id=27

-- Johnson Household (household_id = 2)
INSERT INTO product_types (household_id, name, unit, calories_per_unit, category) VALUES (2, 'Flour', 'kg', 1640.00, 'food'); -- id=28
INSERT INTO product_types (household_id, name, unit, calories_per_unit, category) VALUES (2, 'Pasta', 'kg', 1570.00, 'food'); -- id=29
INSERT INTO product_types (household_id, name, unit, calories_per_unit, category) VALUES (2, 'Purified Water', 'l', 0.00, 'water'); -- id=30
INSERT INTO product_types (household_id, name, unit, calories_per_unit, category) VALUES (2, 'Flashlight', 'stk', 0.00, 'food'); -- id=31
INSERT INTO product_types (household_id, name, unit, calories_per_unit, category) VALUES (2, 'Aspirin', 'mg', 0.00, 'medicine'); -- id=32

-- Brown Residence (household_id = 3)
INSERT INTO product_types (household_id, name, unit, calories_per_unit, category) VALUES (3, 'Bread', 'kg', 2650.00, 'food'); -- id=33
INSERT INTO product_types (household_id, name, unit, calories_per_unit, category) VALUES (3, 'Canned Soup', 'stk', 200.00, 'food'); -- id=34
INSERT INTO product_types (household_id, name, unit, calories_per_unit, category) VALUES (3, 'Toilet Paper', 'stk', 0.00, 'food'); -- id=35
INSERT INTO product_types (household_id, name, unit, calories_per_unit, category) VALUES (3, 'Soap', 'stk', 0.00, 'food'); -- id=36

-- PRODUCT BATCH
INSERT INTO product_batch (product_type_id, date_added, expiration_time, number) VALUES (1, CURRENT_TIMESTAMP, DATEADD('YEAR', 1, CURRENT_TIMESTAMP), 10); -- Canned Beans
INSERT INTO product_batch (product_type_id, date_added, expiration_time, number) VALUES (2, CURRENT_TIMESTAMP, DATEADD('YEAR', 1, CURRENT_TIMESTAMP), 3); -- Rice
INSERT INTO product_batch (product_type_id, date_added, expiration_time, number) VALUES (3, CURRENT_TIMESTAMP, DATEADD('MONTH', 6, CURRENT_TIMESTAMP), 24); -- Bottled Water
INSERT INTO product_batch (product_type_id, date_added, expiration_time, number) VALUES (4, CURRENT_TIMESTAMP, NULL, 1); -- Painkillers
INSERT INTO product_batch (product_type_id, date_added, expiration_time, number) VALUES (5, CURRENT_TIMESTAMP, DATEADD('MONTH', 6, CURRENT_TIMESTAMP), 2); -- Antibiotic
INSERT INTO product_batch (product_type_id, date_added, expiration_time, number) VALUES (7, CURRENT_TIMESTAMP, DATEADD('YEAR', 2, CURRENT_TIMESTAMP), 5); -- Sugar
INSERT INTO product_batch (product_type_id, date_added, expiration_time, number) VALUES (7, CURRENT_TIMESTAMP, NULL, 3);
INSERT INTO product_batch (product_type_id, date_added, expiration_time, number) VALUES (9, CURRENT_TIMESTAMP, DATEADD('DAY', 7, CURRENT_TIMESTAMP), 2); -- Cooking Oil
INSERT INTO product_batch (product_type_id, date_added, expiration_time, number) VALUES (10, CURRENT_TIMESTAMP, DATEADD('MONTH', 18, CURRENT_TIMESTAMP), 6); -- Powdered Milk
INSERT INTO product_batch (product_type_id, date_added, expiration_time, number) VALUES (14, CURRENT_TIMESTAMP, DATEADD('YEAR', 1, CURRENT_TIMESTAMP), 2); -- Dried Fruit
INSERT INTO product_batch (product_type_id, date_added, expiration_time, number) VALUES (15, CURRENT_TIMESTAMP, DATEADD('YEAR', 2, CURRENT_TIMESTAMP), 1); -- Instant Noodles
INSERT INTO product_batch (product_type_id, date_added, expiration_time, number) VALUES (16, CURRENT_TIMESTAMP, DATEADD('YEAR', 3, CURRENT_TIMESTAMP), 1); -- Honey
INSERT INTO product_batch (product_type_id, date_added, expiration_time, number) VALUES (17, CURRENT_TIMESTAMP, DATEADD('MONTH', 10, CURRENT_TIMESTAMP), 1); -- Tea Bags
INSERT INTO product_batch (product_type_id, date_added, expiration_time, number) VALUES (18, CURRENT_TIMESTAMP, DATEADD('MONTH', 6, CURRENT_TIMESTAMP), 1); -- Coffee
INSERT INTO product_batch (product_type_id, date_added, expiration_time, number) VALUES (19, CURRENT_TIMESTAMP, DATEADD('YEAR', 2, CURRENT_TIMESTAMP), 4); -- Cereal Bars
INSERT INTO product_batch (product_type_id, date_added, expiration_time, number) VALUES (20, CURRENT_TIMESTAMP, DATEADD('YEAR', 1, CURRENT_TIMESTAMP), 2); -- Canned Corn
INSERT INTO product_batch (product_type_id, date_added, expiration_time, number) VALUES (21, CURRENT_TIMESTAMP, DATEADD('MONTH', 8, CURRENT_TIMESTAMP), 3); -- Canned Tomatoes
INSERT INTO product_batch (product_type_id, date_added, expiration_time, number) VALUES (22, CURRENT_TIMESTAMP, DATEADD('MONTH', 12, CURRENT_TIMESTAMP), 1); -- Apple Juice
INSERT INTO product_batch (product_type_id, date_added, expiration_time, number) VALUES (23, CURRENT_TIMESTAMP, DATEADD('MONTH', 6, CURRENT_TIMESTAMP), 5); -- Bottled Sparkling Water
INSERT INTO product_batch (product_type_id, date_added, expiration_time, number) VALUES (24, CURRENT_TIMESTAMP, DATEADD('YEAR', 5, CURRENT_TIMESTAMP), 1); -- Electrolyte Solution
INSERT INTO product_batch (product_type_id, date_added, expiration_time, number) VALUES (25, CURRENT_TIMESTAMP, DATEADD('YEAR', 2, CURRENT_TIMESTAMP), 50); -- Antihistamine
INSERT INTO product_batch (product_type_id, date_added, expiration_time, number) VALUES (26, CURRENT_TIMESTAMP, DATEADD('YEAR', 2, CURRENT_TIMESTAMP), 1); -- Cough Syrup
INSERT INTO product_batch (product_type_id, date_added, expiration_time, number) VALUES (27, CURRENT_TIMESTAMP, DATEADD('MONTH', 10, CURRENT_TIMESTAMP), 6); -- Bandages
INSERT INTO product_batch (product_type_id, date_added, expiration_time, number) VALUES (28, CURRENT_TIMESTAMP, DATEADD('YEAR', 1, CURRENT_TIMESTAMP), 2); -- Flour
INSERT INTO product_batch (product_type_id, date_added, expiration_time, number) VALUES (28, CURRENT_TIMESTAMP, DATEADD('YEAR', 1, CURRENT_TIMESTAMP), 2); -- Flour
INSERT INTO product_batch (product_type_id, date_added, expiration_time, number) VALUES (29, CURRENT_TIMESTAMP, DATEADD('YEAR', 1, CURRENT_TIMESTAMP), 2); -- Pasta
INSERT INTO product_batch (product_type_id, date_added, expiration_time, number) VALUES (30, CURRENT_TIMESTAMP, DATEADD('MONTH', 6, CURRENT_TIMESTAMP), 3); -- Purified Water
INSERT INTO product_batch (product_type_id, date_added, expiration_time, number) VALUES (31, CURRENT_TIMESTAMP, DATEADD('YEAR', 1, CURRENT_TIMESTAMP), 6); -- Flashlight
INSERT INTO product_batch (product_type_id, date_added, expiration_time, number) VALUES (32, CURRENT_TIMESTAMP, DATEADD('MONTH', 8, CURRENT_TIMESTAMP), 2); -- Aspirin
INSERT INTO product_batch (product_type_id, date_added, expiration_time, number) VALUES (33, CURRENT_TIMESTAMP, DATEADD('YEAR', 2, CURRENT_TIMESTAMP), 1); -- Bread
INSERT INTO product_batch (product_type_id, date_added, expiration_time, number) VALUES (34, CURRENT_TIMESTAMP, DATEADD('MONTH', 18, CURRENT_TIMESTAMP), 1); -- Canned Soup
INSERT INTO product_batch (product_type_id, date_added, expiration_time, number) VALUES (35, CURRENT_TIMESTAMP, DATEADD('YEAR', 5, CURRENT_TIMESTAMP), 10); -- Toilet Paper

-- GROUP INVENTORY CONTRIBUTIONS
INSERT INTO group_inventory_contributions (group_id, household_id, product_id) VALUES (1, 1, 1); -- Neighborhood Watch, Smith Family, Canned Beans (product_batch.id=1, product_type_id=1, household_id=1)
INSERT INTO group_inventory_contributions (group_id, household_id, product_id) VALUES (1, 2, 24); -- Neighborhood Watch, Smith Family, Flour (product_batch.id=7, product_type_id=5, household_id=1)
INSERT INTO group_inventory_contributions (group_id, household_id, product_id) VALUES (1, 2, 25); -- Neighborhood Watch, Smith Family, Flour (product_batch.id=7, product_type_id=5, household_id=1)
INSERT INTO group_inventory_contributions (group_id, household_id, product_id) VALUES (2, 1, 4); -- Emergency Response Team, Smith Family, Bottled Water (product_batch.id=4, product_type_id=3, household_id=1)
INSERT INTO group_inventory_contributions (group_id, household_id, product_id) VALUES (2, 1, 11); -- Emergency Response Team, Smith Family, Canned Soup (product_batch.id=11, product_type_id=10, household_id=1)

-- POI TYPES
INSERT INTO poi_types (name) VALUES ('Hospital');
INSERT INTO poi_types (name) VALUES ('Police Station');
INSERT INTO poi_types (name) VALUES ('Fire Station');
INSERT INTO poi_types (name) VALUES ('Shelter');
INSERT INTO poi_types (name) VALUES ('Grocery Store');
INSERT INTO poi_types (name) VALUES ('Water Distribution Point');
INSERT INTO poi_types (name) VALUES ('Gas Station');
INSERT INTO poi_types (name) VALUES ('Pharmacy');

-- POINTS OF INTEREST
INSERT INTO points_of_interest (poi_type_id, name, description, latitude, longitude, address, created_by_user_id)
VALUES (1, 'City Hospital', 'Main hospital with emergency services', 63.4280, 10.3920, '100 Hospital Road, Trondheim', 1);
INSERT INTO points_of_interest (poi_type_id, name, description, latitude, longitude, address, created_by_user_id)
VALUES (2, 'Central Police Station', '24/7 police services', 63.4310, 10.3980, '200 Police Avenue, Trondheim', 1);
INSERT INTO points_of_interest (poi_type_id, name, description, latitude, longitude, address, created_by_user_id)
VALUES (4, 'Community Shelter', 'Emergency shelter with capacity for 200 people', 63.4250, 10.3950, '300 Shelter Street, Trondheim', 1);
INSERT INTO points_of_interest (poi_type_id, name, description, latitude, longitude, address, created_by_user_id)
VALUES (5, 'SuperMarket', 'Large grocery store with emergency supplies', 63.4270, 10.3930, '400 Market Road, Trondheim', 2);
INSERT INTO points_of_interest (poi_type_id, name, description, latitude, longitude, address, created_by_user_id)
VALUES (1, 'St. Olavs Hospital', 'Main university hospital with 24/7 emergency services', 63.4195, 10.4022, 'Mauritz Hansens gate 4, 7030 Trondheim', 1);

INSERT INTO points_of_interest (poi_type_id, name, description, latitude, longitude, address, created_by_user_id)
VALUES (2, 'Trøndelag Police District', 'Central police station serving Trondheim and surrounding areas', 63.4321, 10.3978, 'Gryta 4, 7005 Trondheim', 1);

INSERT INTO points_of_interest (poi_type_id, name, description, latitude, longitude, address, created_by_user_id)
VALUES (3, 'Trondheim Fire Station', 'Main fire station providing emergency fire and rescue services', 63.3985, 10.3589, 'Kvenildstrøa 4, 7093 Heimdal, Trondheim', 1);

INSERT INTO points_of_interest (poi_type_id, name, description, latitude, longitude, address, created_by_user_id)
VALUES (6, 'Vitusapotek Trondheim Torg', 'Central pharmacy offering prescription and over-the-counter medications', 63.4308, 10.3943, 'Kongens gate 11, 7013 Trondheim', 1);

INSERT INTO points_of_interest (poi_type_id, name, description, latitude, longitude, address, created_by_user_id)
VALUES (7, 'Circle K Tempe', 'Fuel station with convenience store, open 24/7', 63.4080, 10.4140, 'Breidablikkveien 136, 7020 Trondheim', 1);

INSERT INTO points_of_interest (poi_type_id, name, description, latitude, longitude, address, created_by_user_id)
VALUES (8, 'Jonsvatnet Water Treatment Plant', 'Primary water source and treatment facility for Trondheim', 63.3870, 10.5750, 'Jonsvannsveien 690, 7050 Trondheim', 1);


-- MEETING PLACES
INSERT INTO meeting_places (household_id, name, latitude, longitude, address, created_by_user_id)
VALUES (1, 'Park Entrance', 63.4290, 10.3940, 'City Park Main Entrance', 2);
INSERT INTO meeting_places (household_id, name, latitude, longitude, address, created_by_user_id)
VALUES (2, 'School Playground', 63.4300, 10.3960, 'Elementary School', 3);
INSERT INTO meeting_places (household_id, name, latitude, longitude, address, created_by_user_id)
VALUES (3, 'Shopping Mall', 63.4320, 10.3970, 'Downtown Mall', 4);

-- CRISIS EVENTS
INSERT INTO crisis_events (name, description, severity, epicenter_latitude, epicenter_longitude, radius, start_time, created_by_user_id, active)
VALUES ('Flood Warning', 'Potential flooding in downtown area', 'yellow', 63.4300, 10.3950, 1000.0, CURRENT_TIMESTAMP, 1, TRUE);
INSERT INTO crisis_events (name, description, severity, epicenter_latitude, epicenter_longitude, radius, start_time, created_by_user_id, active)
VALUES ('Storm Alert', 'Heavy storm expected tonight', 'green', 60.4250, 11.3900, 5000.0, DATEADD('DAY', 1, CURRENT_TIMESTAMP), 1, TRUE);
INSERT INTO crisis_events (name, description, severity, epicenter_latitude, epicenter_longitude, radius, start_time, created_by_user_id, active)
VALUES ('lightning storm', 'Potential flooding in downtown area', 'red', 63.4300, 10.3950, 1000.0, TIMESTAMP '2025-05-01 12:00:00', 1, TRUE);

-- CRISIS EVENTS CHANGES

INSERT INTO crisis_event_changes (crisis_event_id, change_type, old_value, new_value, created_by_user_id, created_at, updated_at)
VALUES (1, 'creation', NULL, 'Initial creation of crisis event.', 1, CURRENT_TIMESTAMP, CURRENT_TIMESTAMP);
INSERT INTO crisis_event_changes (crisis_event_id, change_type, old_value, new_value, created_by_user_id, created_at, updated_at)
VALUES (1, 'level_change', 'Level 2', 'Level 3', 1, CURRENT_TIMESTAMP, CURRENT_TIMESTAMP);
INSERT INTO crisis_event_changes (crisis_event_id, change_type, old_value, new_value, created_by_user_id, created_at, updated_at)
VALUES (1, 'description_update', 'Flooding in lower region', 'Flooding spreading to midtown area', 1, CURRENT_TIMESTAMP, CURRENT_TIMESTAMP);
INSERT INTO crisis_event_changes (crisis_event_id, change_type, old_value, new_value, created_by_user_id, created_at, updated_at)
VALUES (1, 'creation', NULL, 'Initial creation of crisis event.', 1, CURRENT_TIMESTAMP, CURRENT_TIMESTAMP);
INSERT INTO crisis_event_changes (crisis_event_id, change_type, old_value, new_value, created_by_user_id, created_at, updated_at)
VALUES (1, 'level_change', 'Level 2', 'Level 3', 1, CURRENT_TIMESTAMP, CURRENT_TIMESTAMP);
INSERT INTO crisis_event_changes (crisis_event_id, change_type, old_value, new_value, created_by_user_id, created_at, updated_at)
VALUES (1, 'description_update', 'Flooding in lower region', 'Flooding spreading to midtown area', 1, CURRENT_TIMESTAMP, CURRENT_TIMESTAMP);
INSERT INTO crisis_event_changes (crisis_event_id, change_type, old_value, new_value, created_by_user_id, created_at, updated_at)
VALUES (1, 'creation', NULL, 'Initial creation of crisis event.', 1, CURRENT_TIMESTAMP, CURRENT_TIMESTAMP);
INSERT INTO crisis_event_changes (crisis_event_id, change_type, old_value, new_value, created_by_user_id, created_at, updated_at)
VALUES (1, 'level_change', 'Level 2', 'Level 3', 1, CURRENT_TIMESTAMP, CURRENT_TIMESTAMP);
INSERT INTO crisis_event_changes (crisis_event_id, change_type, old_value, new_value, created_by_user_id, created_at, updated_at)
VALUES (1, 'description_update', 'Flooding in lower region', 'Flooding spreading to midtown area', 1, CURRENT_TIMESTAMP, CURRENT_TIMESTAMP);
INSERT INTO crisis_event_changes (crisis_event_id, change_type, old_value, new_value, created_by_user_id, created_at, updated_at)
VALUES (2, 'epicenter_moved', '40.7128,-74.0060', '40.7306,-73.9352', 1, CURRENT_TIMESTAMP, CURRENT_TIMESTAMP);
INSERT INTO crisis_event_changes (crisis_event_id, change_type, old_value, new_value, created_by_user_id, created_at, updated_at)
VALUES (2, 'level_change', 'Level 1', 'Level 2', 1, CURRENT_TIMESTAMP, CURRENT_TIMESTAMP);

-- SCENARIO THEMES
INSERT INTO scenario_themes (name, description, instructions, status, created_by_user_id)
VALUES ('Power Outage', 'Preparing for extended power outages', 'Have flashlights, batteries, and non-perishable food ready. Unplug sensitive electronics.', 'active', 1);
INSERT INTO scenario_themes (name, description, instructions, status, created_by_user_id)
VALUES ('Natural Disaster', 'Earthquake, flood, or storm preparation', 'Follow evacuation orders. Prepare an emergency kit and know your local shelter locations.', 'active', 1);
INSERT INTO scenario_themes (name, description, instructions, status, created_by_user_id)
VALUES ('Public Health Emergency', 'Pandemic or disease outbreak', 'Practice good hygiene, follow public health advice, and stock up on essential medicines.', 'active', 1);

<<<<<<< HEAD
-- CRISIS EVENTS
INSERT INTO crisis_events (name, description, severity, epicenter_latitude, epicenter_longitude, radius, start_time, created_by_user_id, active, scenario_theme_id)
VALUES ('Flood Warning', 'Potential flooding in downtown area', 'yellow', 63.4300, 10.3950, 2.0, CURRENT_TIMESTAMP, 1, TRUE, 2);
INSERT INTO crisis_events (name, description, severity, epicenter_latitude, epicenter_longitude, radius, start_time, created_by_user_id, active, scenario_theme_id)
VALUES ('Storm Alert', 'Heavy storm expected tonight', 'green', 63.4250, 10.3900, 5.0, DATEADD('DAY', 1, CURRENT_TIMESTAMP), 1, TRUE, NULL);
-- Inactive crisis event
INSERT INTO crisis_events (name, description, severity, epicenter_latitude, epicenter_longitude, radius, start_time, created_by_user_id, active, scenario_theme_id)
VALUES ('Past Earthquake', 'Earthquake event that has ended', 'red', 63.4200, 10.4000, 20, DATEADD('DAY', -10, CURRENT_TIMESTAMP), 1, FALSE, 2);

=======
>>>>>>> f765e0b0
-- NEWS ARTICLES
INSERT INTO news_articles (title, content, published_at, created_by_user_id, crisis_event_id, status)
VALUES ('Preparing for Winter Storms', 'Here are some tips to prepare your household for the upcoming winter storm season...', CURRENT_TIMESTAMP, 1, 1, 'published');
INSERT INTO news_articles (title, content, published_at, created_by_user_id, crisis_event_id, status)
VALUES ('New Emergency Response Guidelines', 'The city has updated its emergency response guidelines. Key changes include...', DATEADD('DAY', -2, CURRENT_TIMESTAMP), 1, 2, 'published');
INSERT INTO news_articles (title, content, published_at, created_by_user_id, crisis_event_id, status)
VALUES ('Draft Article', 'This is a draft article that is not yet published...', CURRENT_TIMESTAMP, 1, 1, 'draft');
INSERT INTO news_articles (title, content, published_at, created_by_user_id, crisis_event_id, status)
VALUES ('Archived Article', 'This is an old article that has been archived...', DATEADD('DAY', -30, CURRENT_TIMESTAMP), 1, 2, 'archived');
INSERT INTO news_articles (title, content, published_at, created_by_user_id, crisis_event_id, status)
VALUES ('Preparing for Winter Storms', 'Here are some tips to prepare your household for the upcoming winter storm season...', CURRENT_TIMESTAMP, 1, 1, 'published');
INSERT INTO news_articles (title, content, published_at, created_by_user_id, crisis_event_id, status)
VALUES ('New Emergency Response Guidelines', 'The city has updated its emergency response guidelines. Key changes include...', DATEADD('DAY', -2, CURRENT_TIMESTAMP), 1, 2, 'published');
INSERT INTO news_articles (title, content, published_at, created_by_user_id, crisis_event_id, status)
VALUES ('Draft Article', 'This is a draft article that is not yet published...', CURRENT_TIMESTAMP, 1, 1, 'draft');
INSERT INTO news_articles (title, content, published_at, created_by_user_id, crisis_event_id, status)
VALUES ('Archived Article', 'This is an old article that has been archived...', DATEADD('DAY', -30, CURRENT_TIMESTAMP), 1, 2, 'archived');
INSERT INTO news_articles (title, content, published_at, created_by_user_id, crisis_event_id, status)
VALUES ('Preparing for Winter Storms', 'Here are some tips to prepare your household for the upcoming winter storm season...', CURRENT_TIMESTAMP, 1, 1, 'published');
INSERT INTO news_articles (title, content, published_at, created_by_user_id, crisis_event_id, status)
VALUES ('New Emergency Response Guidelines', 'The city has updated its emergency response guidelines. Key changes include...', DATEADD('DAY', -2, CURRENT_TIMESTAMP), 1, 2, 'published');
INSERT INTO news_articles (title, content, published_at, created_by_user_id, crisis_event_id, status)
VALUES ('Draft Article', 'This is a draft article that is not yet published...', CURRENT_TIMESTAMP, 1, 1, 'draft');
INSERT INTO news_articles (title, content, published_at, created_by_user_id, crisis_event_id, status)
VALUES ('Archived Article', 'This is an old article that has been archived...', DATEADD('DAY', -30, CURRENT_TIMESTAMP), 1, 2, 'archived');

-- HOUSEHOLD ADMINS
INSERT INTO household_admins (user_id, household_id) VALUES (2, 1); -- Alice is admin of Smith Family
INSERT INTO household_admins (user_id, household_id) VALUES (4, 3); -- Mike is admin of Brown Residence<|MERGE_RESOLUTION|>--- conflicted
+++ resolved
@@ -35,98 +35,135 @@
 INSERT INTO groups (name, created_by_user_id) VALUES ('Emergency Response Team', 1);
 
 -- GROUP MEMBERSHIPS
--- Smith Family (household_id=1) is currently in Neighborhood Watch (left_at is NULL)
-INSERT INTO group_memberships (group_id, household_id, invited_by_user_id, joined_at, left_at) VALUES (1, 1, 2, DATEADD('YEAR', -2, CURRENT_TIMESTAMP), NULL);
--- Smith Family (household_id=1) is currently in Emergency Response Team (left_at is NULL)
-INSERT INTO group_memberships (group_id, household_id, invited_by_user_id, joined_at, left_at) VALUES (2, 1, 1, DATEADD('MONTH', -6, CURRENT_TIMESTAMP), NULL);
--- Johnson Household (household_id=2) is currently in Neighborhood Watch (left_at is in the future)
-INSERT INTO group_memberships (group_id, household_id, invited_by_user_id, joined_at, left_at) VALUES (1, 2, 2, DATEADD('YEAR', -1, CURRENT_TIMESTAMP), DATEADD('YEAR', 1, CURRENT_TIMESTAMP));
--- Brown Residence (household_id=3) was in Emergency Response Team, left recently
-INSERT INTO group_memberships (group_id, household_id, invited_by_user_id, joined_at, left_at) VALUES (2, 3, 1, DATEADD('MONTH', -8, CURRENT_TIMESTAMP), DATEADD('DAY', -1, CURRENT_TIMESTAMP));
+INSERT INTO group_memberships (group_id, household_id, invited_by_user_id) VALUES (1, 1, 2);
+INSERT INTO group_memberships (group_id, household_id, invited_by_user_id) VALUES (1, 2, 2);
+INSERT INTO group_memberships (group_id, household_id, invited_by_user_id) VALUES (2, 1, 1);
+INSERT INTO group_memberships (group_id, household_id, invited_by_user_id) VALUES (2, 3, 1);
 
 -- PRODUCT TYPES
 -- Smith Family (household_id = 1)
-INSERT INTO product_types (household_id, name, unit, calories_per_unit, category) VALUES (1, 'Canned Beans', 'stk', 120.00, 'food'); -- id=1
-INSERT INTO product_types (household_id, name, unit, calories_per_unit, category) VALUES (1, 'Rice', 'kg', 1300.00, 'food'); -- id=2
-INSERT INTO product_types (household_id, name, unit, calories_per_unit, category) VALUES (1, 'Bottled Water', 'l', 0.00, 'water'); -- id=3
-INSERT INTO product_types (household_id, name, unit, calories_per_unit, category) VALUES (1, 'Painkillers', 'mg', 0.00, 'medicine'); -- id=4
-INSERT INTO product_types (household_id, name, unit, calories_per_unit, category) VALUES (1, 'Antibiotic', 'dose', 0.00, 'medicine'); -- id=5
-INSERT INTO product_types (household_id, name, unit, calories_per_unit, category) VALUES (1, 'Oatmeal', 'kg', 370.00, 'food'); -- id=6
-INSERT INTO product_types (household_id, name, unit, calories_per_unit, category) VALUES (1, 'Sugar', 'kg', 4000.00, 'food'); -- id=7
-INSERT INTO product_types (household_id, name, unit, calories_per_unit, category) VALUES (1, 'Salt', 'kg', 0.00, 'food'); -- id=8
-INSERT INTO product_types (household_id, name, unit, calories_per_unit, category) VALUES (1, 'Cooking Oil', 'l', 8840.00, 'food'); -- id=9
-INSERT INTO product_types (household_id, name, unit, calories_per_unit, category) VALUES (1, 'Powdered Milk', 'kg', 500.00, 'food'); -- id=10
-INSERT INTO product_types (household_id, name, unit, calories_per_unit, category) VALUES (1, 'Canned Tuna', 'stk', 120.00, 'food'); -- id=11
-INSERT INTO product_types (household_id, name, unit, calories_per_unit, category) VALUES (1, 'Peanut Butter', 'stk', 588.00, 'food'); -- id=12
-INSERT INTO product_types (household_id, name, unit, calories_per_unit, category) VALUES (1, 'Crackers', 'stk', 70.00, 'food'); -- id=13
-INSERT INTO product_types (household_id, name, unit, calories_per_unit, category) VALUES (1, 'Dried Fruit', 'kg', 320.00, 'food'); -- id=14
-INSERT INTO product_types (household_id, name, unit, calories_per_unit, category) VALUES (1, 'Instant Noodles', 'stk', 350.00, 'food'); -- id=15
-INSERT INTO product_types (household_id, name, unit, calories_per_unit, category) VALUES (1, 'Honey', 'kg', 3040.00, 'food'); -- id=16
-INSERT INTO product_types (household_id, name, unit, calories_per_unit, category) VALUES (1, 'Tea Bags', 'stk', 2.00, 'food'); -- id=17
-INSERT INTO product_types (household_id, name, unit, calories_per_unit, category) VALUES (1, 'Coffee', 'kg', 2.00, 'food'); -- id=18
-INSERT INTO product_types (household_id, name, unit, calories_per_unit, category) VALUES (1, 'Cereal Bars', 'stk', 90.00, 'food'); -- id=19
-INSERT INTO product_types (household_id, name, unit, calories_per_unit, category) VALUES (1, 'Canned Corn', 'stk', 80.00, 'food'); -- id=20
-INSERT INTO product_types (household_id, name, unit, calories_per_unit, category) VALUES (1, 'Canned Tomatoes', 'stk', 30.00, 'food'); -- id=21
-INSERT INTO product_types (household_id, name, unit, calories_per_unit, category) VALUES (1, 'Apple Juice', 'l', 46.00, 'food'); -- id=22
-INSERT INTO product_types (household_id, name, unit, calories_per_unit, category) VALUES (1, 'Bottled Sparkling Water', 'l', 0.00, 'water'); -- id=23
-INSERT INTO product_types (household_id, name, unit, calories_per_unit, category) VALUES (1, 'Electrolyte Solution', 'l', 0.00, 'water'); -- id=24
-INSERT INTO product_types (household_id, name, unit, calories_per_unit, category) VALUES (1, 'Antihistamine', 'mg', 0.00, 'medicine'); -- id=25
-INSERT INTO product_types (household_id, name, unit, calories_per_unit, category) VALUES (1, 'Cough Syrup', 'dose', 0.00, 'medicine'); -- id=26
-INSERT INTO product_types (household_id, name, unit, calories_per_unit, category) VALUES (1, 'Bandages', 'stk', 0.00, 'medicine'); -- id=27
+INSERT INTO product_types (household_id, name, unit, calories_per_unit, category) VALUES (1, 'Canned Beans', 'stk', 120.00, 'food');
+INSERT INTO product_types (household_id, name, unit, calories_per_unit, category) VALUES (1, 'Rice', 'kg', 1300.00, 'food');
+INSERT INTO product_types (household_id, name, unit, calories_per_unit, category) VALUES (1, 'Bottled Water', 'l', 0.00, 'water');
+INSERT INTO product_types (household_id, name, unit, calories_per_unit, category) VALUES (1, 'Painkillers', 'mg', 0.00, 'medicine');
+INSERT INTO product_types (household_id, name, unit, calories_per_unit, category) VALUES (1, 'Antibiotic', 'dose', 0.00, 'medicine');
+
+-- Additional product types for Smith Family (household_id = 1)
+INSERT INTO product_types (household_id, name, unit, calories_per_unit, category) VALUES (1, 'Oatmeal', 'kg', 370.00, 'food');
+INSERT INTO product_types (household_id, name, unit, calories_per_unit, category) VALUES (1, 'Sugar', 'kg', 4000.00, 'food');
+INSERT INTO product_types (household_id, name, unit, calories_per_unit, category) VALUES (1, 'Salt', 'kg', 0.00, 'food');
+INSERT INTO product_types (household_id, name, unit, calories_per_unit, category) VALUES (1, 'Cooking Oil', 'l', 8840.00, 'food');
+INSERT INTO product_types (household_id, name, unit, calories_per_unit, category) VALUES (1, 'Powdered Milk', 'kg', 500.00, 'food');
+INSERT INTO product_types (household_id, name, unit, calories_per_unit, category) VALUES (1, 'Canned Tuna', 'stk', 120.00, 'food');
+INSERT INTO product_types (household_id, name, unit, calories_per_unit, category) VALUES (1, 'Peanut Butter', 'stk', 588.00, 'food');
+INSERT INTO product_types (household_id, name, unit, calories_per_unit, category) VALUES (1, 'Crackers', 'stk', 70.00, 'food');
+INSERT INTO product_types (household_id, name, unit, calories_per_unit, category) VALUES (1, 'Dried Fruit', 'kg', 320.00, 'food');
+INSERT INTO product_types (household_id, name, unit, calories_per_unit, category) VALUES (1, 'Instant Noodles', 'stk', 350.00, 'food');
+INSERT INTO product_types (household_id, name, unit, calories_per_unit, category) VALUES (1, 'Honey', 'kg', 3040.00, 'food');
+INSERT INTO product_types (household_id, name, unit, calories_per_unit, category) VALUES (1, 'Tea Bags', 'stk', 2.00, 'food');
+INSERT INTO product_types (household_id, name, unit, calories_per_unit, category) VALUES (1, 'Coffee', 'kg', 2.00, 'food');
+INSERT INTO product_types (household_id, name, unit, calories_per_unit, category) VALUES (1, 'Cereal Bars', 'stk', 90.00, 'food');
+INSERT INTO product_types (household_id, name, unit, calories_per_unit, category) VALUES (1, 'Canned Corn', 'stk', 80.00, 'food');
+INSERT INTO product_types (household_id, name, unit, calories_per_unit, category) VALUES (1, 'Canned Tomatoes', 'stk', 30.00, 'food');
+INSERT INTO product_types (household_id, name, unit, calories_per_unit, category) VALUES (1, 'Apple Juice', 'l', 46.00, 'food');
+INSERT INTO product_types (household_id, name, unit, calories_per_unit, category) VALUES (1, 'Bottled Sparkling Water', 'l', 0.00, 'water');
+INSERT INTO product_types (household_id, name, unit, calories_per_unit, category) VALUES (1, 'Electrolyte Solution', 'l', 0.00, 'water');
+INSERT INTO product_types (household_id, name, unit, calories_per_unit, category) VALUES (1, 'Antihistamine', 'mg', 0.00, 'medicine');
+INSERT INTO product_types (household_id, name, unit, calories_per_unit, category) VALUES (1, 'Cough Syrup', 'dose', 0.00, 'medicine');
+INSERT INTO product_types (household_id, name, unit, calories_per_unit, category) VALUES (1, 'Bandages', 'stk', 0.00, 'medicine');
 
 -- Johnson Household (household_id = 2)
-INSERT INTO product_types (household_id, name, unit, calories_per_unit, category) VALUES (2, 'Flour', 'kg', 1640.00, 'food'); -- id=28
-INSERT INTO product_types (household_id, name, unit, calories_per_unit, category) VALUES (2, 'Pasta', 'kg', 1570.00, 'food'); -- id=29
-INSERT INTO product_types (household_id, name, unit, calories_per_unit, category) VALUES (2, 'Purified Water', 'l', 0.00, 'water'); -- id=30
-INSERT INTO product_types (household_id, name, unit, calories_per_unit, category) VALUES (2, 'Flashlight', 'stk', 0.00, 'food'); -- id=31
-INSERT INTO product_types (household_id, name, unit, calories_per_unit, category) VALUES (2, 'Aspirin', 'mg', 0.00, 'medicine'); -- id=32
+INSERT INTO product_types (household_id, name, unit, calories_per_unit, category) VALUES (2, 'Flour', 'kg', 1640.00, 'food');
+INSERT INTO product_types (household_id, name, unit, calories_per_unit, category) VALUES (2, 'Pasta', 'kg', 1570.00, 'food');
+INSERT INTO product_types (household_id, name, unit, calories_per_unit, category) VALUES (2, 'Purified Water', 'l', 0.00, 'water');
+INSERT INTO product_types (household_id, name, unit, calories_per_unit, category) VALUES (2, 'Flashlight', 'stk', 0.00, 'food');
+INSERT INTO product_types (household_id, name, unit, calories_per_unit, category) VALUES (2, 'Aspirin', 'mg', 0.00, 'medicine');
 
 -- Brown Residence (household_id = 3)
-INSERT INTO product_types (household_id, name, unit, calories_per_unit, category) VALUES (3, 'Bread', 'kg', 2650.00, 'food'); -- id=33
-INSERT INTO product_types (household_id, name, unit, calories_per_unit, category) VALUES (3, 'Canned Soup', 'stk', 200.00, 'food'); -- id=34
-INSERT INTO product_types (household_id, name, unit, calories_per_unit, category) VALUES (3, 'Toilet Paper', 'stk', 0.00, 'food'); -- id=35
-INSERT INTO product_types (household_id, name, unit, calories_per_unit, category) VALUES (3, 'Soap', 'stk', 0.00, 'food'); -- id=36
+INSERT INTO product_types (household_id, name, unit, calories_per_unit, category) VALUES (3, 'Bread', 'kg', 2650.00, 'food');
+INSERT INTO product_types (household_id, name, unit, calories_per_unit, category) VALUES (3, 'Canned Soup', 'stk', 200.00, 'food');
+INSERT INTO product_types (household_id, name, unit, calories_per_unit, category) VALUES (3, 'Toilet Paper', 'stk', 0.00, 'food');
+INSERT INTO product_types (household_id, name, unit, calories_per_unit, category) VALUES (3, 'Soap', 'stk', 0.00, 'food');
 
 -- PRODUCT BATCH
-INSERT INTO product_batch (product_type_id, date_added, expiration_time, number) VALUES (1, CURRENT_TIMESTAMP, DATEADD('YEAR', 1, CURRENT_TIMESTAMP), 10); -- Canned Beans
-INSERT INTO product_batch (product_type_id, date_added, expiration_time, number) VALUES (2, CURRENT_TIMESTAMP, DATEADD('YEAR', 1, CURRENT_TIMESTAMP), 3); -- Rice
-INSERT INTO product_batch (product_type_id, date_added, expiration_time, number) VALUES (3, CURRENT_TIMESTAMP, DATEADD('MONTH', 6, CURRENT_TIMESTAMP), 24); -- Bottled Water
-INSERT INTO product_batch (product_type_id, date_added, expiration_time, number) VALUES (4, CURRENT_TIMESTAMP, NULL, 1); -- Painkillers
-INSERT INTO product_batch (product_type_id, date_added, expiration_time, number) VALUES (5, CURRENT_TIMESTAMP, DATEADD('MONTH', 6, CURRENT_TIMESTAMP), 2); -- Antibiotic
-INSERT INTO product_batch (product_type_id, date_added, expiration_time, number) VALUES (7, CURRENT_TIMESTAMP, DATEADD('YEAR', 2, CURRENT_TIMESTAMP), 5); -- Sugar
+-- Canned Beans batches
+INSERT INTO product_batch (product_type_id, date_added, expiration_time, number) VALUES (1, CURRENT_TIMESTAMP, DATEADD('YEAR', 1, CURRENT_TIMESTAMP), 10);
+INSERT INTO product_batch (product_type_id, date_added, expiration_time, number) VALUES (1, CURRENT_TIMESTAMP, DATEADD('YEAR', 2, CURRENT_TIMESTAMP), 5);
+
+-- Rice batch
+INSERT INTO product_batch (product_type_id, date_added, expiration_time, number) VALUES (2, CURRENT_TIMESTAMP, DATEADD('YEAR', 1, CURRENT_TIMESTAMP), 3);
+
+-- Bottled Water batches
+INSERT INTO product_batch (product_type_id, date_added, expiration_time, number) VALUES (3, CURRENT_TIMESTAMP, DATEADD('MONTH', 6, CURRENT_TIMESTAMP), 24);
+
+-- Painkillers batches
+INSERT INTO product_batch (product_type_id, date_added, expiration_time, number) VALUES (4, CURRENT_TIMESTAMP, NULL, 1);
+INSERT INTO product_batch (product_type_id, date_added, expiration_time, number) VALUES (4, CURRENT_TIMESTAMP, DATEADD('YEAR', 1, CURRENT_TIMESTAMP), 2);
+
+-- Flour batch
+INSERT INTO product_batch (product_type_id, date_added, expiration_time, number) VALUES (5, CURRENT_TIMESTAMP, DATEADD('MONTH', 6, CURRENT_TIMESTAMP), 2);
+
+-- Purified Water batches
+INSERT INTO product_batch (product_type_id, date_added, expiration_time, number) VALUES (7, CURRENT_TIMESTAMP, DATEADD('YEAR', 2, CURRENT_TIMESTAMP), 5);
 INSERT INTO product_batch (product_type_id, date_added, expiration_time, number) VALUES (7, CURRENT_TIMESTAMP, NULL, 3);
-INSERT INTO product_batch (product_type_id, date_added, expiration_time, number) VALUES (9, CURRENT_TIMESTAMP, DATEADD('DAY', 7, CURRENT_TIMESTAMP), 2); -- Cooking Oil
-INSERT INTO product_batch (product_type_id, date_added, expiration_time, number) VALUES (10, CURRENT_TIMESTAMP, DATEADD('MONTH', 18, CURRENT_TIMESTAMP), 6); -- Powdered Milk
-INSERT INTO product_batch (product_type_id, date_added, expiration_time, number) VALUES (14, CURRENT_TIMESTAMP, DATEADD('YEAR', 1, CURRENT_TIMESTAMP), 2); -- Dried Fruit
-INSERT INTO product_batch (product_type_id, date_added, expiration_time, number) VALUES (15, CURRENT_TIMESTAMP, DATEADD('YEAR', 2, CURRENT_TIMESTAMP), 1); -- Instant Noodles
-INSERT INTO product_batch (product_type_id, date_added, expiration_time, number) VALUES (16, CURRENT_TIMESTAMP, DATEADD('YEAR', 3, CURRENT_TIMESTAMP), 1); -- Honey
-INSERT INTO product_batch (product_type_id, date_added, expiration_time, number) VALUES (17, CURRENT_TIMESTAMP, DATEADD('MONTH', 10, CURRENT_TIMESTAMP), 1); -- Tea Bags
-INSERT INTO product_batch (product_type_id, date_added, expiration_time, number) VALUES (18, CURRENT_TIMESTAMP, DATEADD('MONTH', 6, CURRENT_TIMESTAMP), 1); -- Coffee
-INSERT INTO product_batch (product_type_id, date_added, expiration_time, number) VALUES (19, CURRENT_TIMESTAMP, DATEADD('YEAR', 2, CURRENT_TIMESTAMP), 4); -- Cereal Bars
-INSERT INTO product_batch (product_type_id, date_added, expiration_time, number) VALUES (20, CURRENT_TIMESTAMP, DATEADD('YEAR', 1, CURRENT_TIMESTAMP), 2); -- Canned Corn
-INSERT INTO product_batch (product_type_id, date_added, expiration_time, number) VALUES (21, CURRENT_TIMESTAMP, DATEADD('MONTH', 8, CURRENT_TIMESTAMP), 3); -- Canned Tomatoes
-INSERT INTO product_batch (product_type_id, date_added, expiration_time, number) VALUES (22, CURRENT_TIMESTAMP, DATEADD('MONTH', 12, CURRENT_TIMESTAMP), 1); -- Apple Juice
-INSERT INTO product_batch (product_type_id, date_added, expiration_time, number) VALUES (23, CURRENT_TIMESTAMP, DATEADD('MONTH', 6, CURRENT_TIMESTAMP), 5); -- Bottled Sparkling Water
-INSERT INTO product_batch (product_type_id, date_added, expiration_time, number) VALUES (24, CURRENT_TIMESTAMP, DATEADD('YEAR', 5, CURRENT_TIMESTAMP), 1); -- Electrolyte Solution
-INSERT INTO product_batch (product_type_id, date_added, expiration_time, number) VALUES (25, CURRENT_TIMESTAMP, DATEADD('YEAR', 2, CURRENT_TIMESTAMP), 50); -- Antihistamine
-INSERT INTO product_batch (product_type_id, date_added, expiration_time, number) VALUES (26, CURRENT_TIMESTAMP, DATEADD('YEAR', 2, CURRENT_TIMESTAMP), 1); -- Cough Syrup
-INSERT INTO product_batch (product_type_id, date_added, expiration_time, number) VALUES (27, CURRENT_TIMESTAMP, DATEADD('MONTH', 10, CURRENT_TIMESTAMP), 6); -- Bandages
-INSERT INTO product_batch (product_type_id, date_added, expiration_time, number) VALUES (28, CURRENT_TIMESTAMP, DATEADD('YEAR', 1, CURRENT_TIMESTAMP), 2); -- Flour
-INSERT INTO product_batch (product_type_id, date_added, expiration_time, number) VALUES (28, CURRENT_TIMESTAMP, DATEADD('YEAR', 1, CURRENT_TIMESTAMP), 2); -- Flour
-INSERT INTO product_batch (product_type_id, date_added, expiration_time, number) VALUES (29, CURRENT_TIMESTAMP, DATEADD('YEAR', 1, CURRENT_TIMESTAMP), 2); -- Pasta
-INSERT INTO product_batch (product_type_id, date_added, expiration_time, number) VALUES (30, CURRENT_TIMESTAMP, DATEADD('MONTH', 6, CURRENT_TIMESTAMP), 3); -- Purified Water
-INSERT INTO product_batch (product_type_id, date_added, expiration_time, number) VALUES (31, CURRENT_TIMESTAMP, DATEADD('YEAR', 1, CURRENT_TIMESTAMP), 6); -- Flashlight
-INSERT INTO product_batch (product_type_id, date_added, expiration_time, number) VALUES (32, CURRENT_TIMESTAMP, DATEADD('MONTH', 8, CURRENT_TIMESTAMP), 2); -- Aspirin
-INSERT INTO product_batch (product_type_id, date_added, expiration_time, number) VALUES (33, CURRENT_TIMESTAMP, DATEADD('YEAR', 2, CURRENT_TIMESTAMP), 1); -- Bread
-INSERT INTO product_batch (product_type_id, date_added, expiration_time, number) VALUES (34, CURRENT_TIMESTAMP, DATEADD('MONTH', 18, CURRENT_TIMESTAMP), 1); -- Canned Soup
-INSERT INTO product_batch (product_type_id, date_added, expiration_time, number) VALUES (35, CURRENT_TIMESTAMP, DATEADD('YEAR', 5, CURRENT_TIMESTAMP), 10); -- Toilet Paper
+
+-- Bread batch
+INSERT INTO product_batch (product_type_id, date_added, expiration_time, number) VALUES (9, CURRENT_TIMESTAMP, DATEADD('DAY', 7, CURRENT_TIMESTAMP), 2);
+
+-- Canned Soup batch
+INSERT INTO product_batch (product_type_id, date_added, expiration_time, number) VALUES (10, CURRENT_TIMESTAMP, DATEADD('MONTH', 18, CURRENT_TIMESTAMP), 6);
+
+-- Product batches for new product types (IDs are sequential after previous entries)
+-- Oatmeal (id=14)
+INSERT INTO product_batch (product_type_id, date_added, expiration_time, number) VALUES (14, CURRENT_TIMESTAMP, DATEADD('YEAR', 1, CURRENT_TIMESTAMP), 2);
+-- Sugar (id=15)
+INSERT INTO product_batch (product_type_id, date_added, expiration_time, number) VALUES (15, CURRENT_TIMESTAMP, DATEADD('YEAR', 2, CURRENT_TIMESTAMP), 1);
+-- Salt (id=16)
+INSERT INTO product_batch (product_type_id, date_added, expiration_time, number) VALUES (16, CURRENT_TIMESTAMP, DATEADD('YEAR', 3, CURRENT_TIMESTAMP), 1);
+-- Cooking Oil (id=17)
+INSERT INTO product_batch (product_type_id, date_added, expiration_time, number) VALUES (17, CURRENT_TIMESTAMP, DATEADD('MONTH', 10, CURRENT_TIMESTAMP), 1);
+-- Powdered Milk (id=18)
+INSERT INTO product_batch (product_type_id, date_added, expiration_time, number) VALUES (18, CURRENT_TIMESTAMP, DATEADD('MONTH', 6, CURRENT_TIMESTAMP), 1);
+-- Canned Tuna (id=19)
+INSERT INTO product_batch (product_type_id, date_added, expiration_time, number) VALUES (19, CURRENT_TIMESTAMP, DATEADD('YEAR', 2, CURRENT_TIMESTAMP), 4);
+-- Peanut Butter (id=20)
+INSERT INTO product_batch (product_type_id, date_added, expiration_time, number) VALUES (20, CURRENT_TIMESTAMP, DATEADD('YEAR', 1, CURRENT_TIMESTAMP), 2);
+-- Crackers (id=21)
+INSERT INTO product_batch (product_type_id, date_added, expiration_time, number) VALUES (21, CURRENT_TIMESTAMP, DATEADD('MONTH', 8, CURRENT_TIMESTAMP), 3);
+-- Dried Fruit (id=22)
+INSERT INTO product_batch (product_type_id, date_added, expiration_time, number) VALUES (22, CURRENT_TIMESTAMP, DATEADD('MONTH', 12, CURRENT_TIMESTAMP), 1);
+-- Instant Noodles (id=23)
+INSERT INTO product_batch (product_type_id, date_added, expiration_time, number) VALUES (23, CURRENT_TIMESTAMP, DATEADD('MONTH', 6, CURRENT_TIMESTAMP), 5);
+-- Honey (id=24)
+INSERT INTO product_batch (product_type_id, date_added, expiration_time, number) VALUES (24, CURRENT_TIMESTAMP, DATEADD('YEAR', 5, CURRENT_TIMESTAMP), 1);
+-- Tea Bags (id=25)
+INSERT INTO product_batch (product_type_id, date_added, expiration_time, number) VALUES (25, CURRENT_TIMESTAMP, DATEADD('YEAR', 2, CURRENT_TIMESTAMP), 50);
+-- Coffee (id=26)
+INSERT INTO product_batch (product_type_id, date_added, expiration_time, number) VALUES (26, CURRENT_TIMESTAMP, DATEADD('YEAR', 2, CURRENT_TIMESTAMP), 1);
+-- Cereal Bars (id=27)
+INSERT INTO product_batch (product_type_id, date_added, expiration_time, number) VALUES (27, CURRENT_TIMESTAMP, DATEADD('MONTH', 10, CURRENT_TIMESTAMP), 6);
+-- Canned Corn (id=28)
+INSERT INTO product_batch (product_type_id, date_added, expiration_time, number) VALUES (28, CURRENT_TIMESTAMP, DATEADD('YEAR', 1, CURRENT_TIMESTAMP), 2);
+-- Canned Tomatoes (id=29)
+INSERT INTO product_batch (product_type_id, date_added, expiration_time, number) VALUES (29, CURRENT_TIMESTAMP, DATEADD('YEAR', 1, CURRENT_TIMESTAMP), 2);
+-- Apple Juice (id=30)
+INSERT INTO product_batch (product_type_id, date_added, expiration_time, number) VALUES (30, CURRENT_TIMESTAMP, DATEADD('MONTH', 6, CURRENT_TIMESTAMP), 3);
+-- Bottled Sparkling Water (id=31)
+INSERT INTO product_batch (product_type_id, date_added, expiration_time, number) VALUES (31, CURRENT_TIMESTAMP, DATEADD('YEAR', 1, CURRENT_TIMESTAMP), 6);
+-- Electrolyte Solution (id=32)
+INSERT INTO product_batch (product_type_id, date_added, expiration_time, number) VALUES (32, CURRENT_TIMESTAMP, DATEADD('MONTH', 8, CURRENT_TIMESTAMP), 2);
+-- Antihistamine (id=33)
+INSERT INTO product_batch (product_type_id, date_added, expiration_time, number) VALUES (33, CURRENT_TIMESTAMP, DATEADD('YEAR', 2, CURRENT_TIMESTAMP), 1);
+-- Cough Syrup (id=34)
+INSERT INTO product_batch (product_type_id, date_added, expiration_time, number) VALUES (34, CURRENT_TIMESTAMP, DATEADD('MONTH', 18, CURRENT_TIMESTAMP), 1);
+-- Bandages (id=35)
+INSERT INTO product_batch (product_type_id, date_added, expiration_time, number) VALUES (35, CURRENT_TIMESTAMP, DATEADD('YEAR', 5, CURRENT_TIMESTAMP), 10);
 
 -- GROUP INVENTORY CONTRIBUTIONS
-INSERT INTO group_inventory_contributions (group_id, household_id, product_id) VALUES (1, 1, 1); -- Neighborhood Watch, Smith Family, Canned Beans (product_batch.id=1, product_type_id=1, household_id=1)
-INSERT INTO group_inventory_contributions (group_id, household_id, product_id) VALUES (1, 2, 24); -- Neighborhood Watch, Smith Family, Flour (product_batch.id=7, product_type_id=5, household_id=1)
-INSERT INTO group_inventory_contributions (group_id, household_id, product_id) VALUES (1, 2, 25); -- Neighborhood Watch, Smith Family, Flour (product_batch.id=7, product_type_id=5, household_id=1)
-INSERT INTO group_inventory_contributions (group_id, household_id, product_id) VALUES (2, 1, 4); -- Emergency Response Team, Smith Family, Bottled Water (product_batch.id=4, product_type_id=3, household_id=1)
-INSERT INTO group_inventory_contributions (group_id, household_id, product_id) VALUES (2, 1, 11); -- Emergency Response Team, Smith Family, Canned Soup (product_batch.id=11, product_type_id=10, household_id=1)
+INSERT INTO group_inventory_contributions (group_id, household_id, product_id) VALUES (1, 1, 1); -- Neighborhood Watch, Smith Family, Canned Beans
+INSERT INTO group_inventory_contributions (group_id, household_id, product_id) VALUES (1, 2, 5); -- Neighborhood Watch, Johnson Household, Flour
+INSERT INTO group_inventory_contributions (group_id, household_id, product_id) VALUES (2, 1, 3); -- Emergency Response Team, Smith Family, Bottled Water
+INSERT INTO group_inventory_contributions (group_id, household_id, product_id) VALUES (2, 3, 10); -- Emergency Response Team, Brown Residence, Canned Soup
 
 -- POI TYPES
 INSERT INTO poi_types (name) VALUES ('Hospital');
@@ -174,6 +211,14 @@
 INSERT INTO meeting_places (household_id, name, latitude, longitude, address, created_by_user_id)
 VALUES (3, 'Shopping Mall', 63.4320, 10.3970, 'Downtown Mall', 4);
 
+-- SCENARIO THEMES
+INSERT INTO scenario_themes (name, description, instructions, status, created_by_user_id)
+VALUES ('Power Outage', 'Preparing for extended power outages', 'Have flashlights, batteries, and non-perishable food ready. Unplug sensitive electronics.', 'active', 1);
+INSERT INTO scenario_themes (name, description, instructions, status, created_by_user_id)
+VALUES ('Natural Disaster', 'Earthquake, flood, or storm preparation', 'Follow evacuation orders. Prepare an emergency kit and know your local shelter locations.', 'active', 1);
+INSERT INTO scenario_themes (name, description, instructions, status, created_by_user_id)
+VALUES ('Public Health Emergency', 'Pandemic or disease outbreak', 'Practice good hygiene, follow public health advice, and stock up on essential medicines.', 'active', 1);
+
 -- CRISIS EVENTS
 INSERT INTO crisis_events (name, description, severity, epicenter_latitude, epicenter_longitude, radius, start_time, created_by_user_id, active)
 VALUES ('Flood Warning', 'Potential flooding in downtown area', 'yellow', 63.4300, 10.3950, 1000.0, CURRENT_TIMESTAMP, 1, TRUE);
@@ -181,52 +226,35 @@
 VALUES ('Storm Alert', 'Heavy storm expected tonight', 'green', 60.4250, 11.3900, 5000.0, DATEADD('DAY', 1, CURRENT_TIMESTAMP), 1, TRUE);
 INSERT INTO crisis_events (name, description, severity, epicenter_latitude, epicenter_longitude, radius, start_time, created_by_user_id, active)
 VALUES ('lightning storm', 'Potential flooding in downtown area', 'red', 63.4300, 10.3950, 1000.0, TIMESTAMP '2025-05-01 12:00:00', 1, TRUE);
-
--- CRISIS EVENTS CHANGES
-
-INSERT INTO crisis_event_changes (crisis_event_id, change_type, old_value, new_value, created_by_user_id, created_at, updated_at)
-VALUES (1, 'creation', NULL, 'Initial creation of crisis event.', 1, CURRENT_TIMESTAMP, CURRENT_TIMESTAMP);
-INSERT INTO crisis_event_changes (crisis_event_id, change_type, old_value, new_value, created_by_user_id, created_at, updated_at)
-VALUES (1, 'level_change', 'Level 2', 'Level 3', 1, CURRENT_TIMESTAMP, CURRENT_TIMESTAMP);
-INSERT INTO crisis_event_changes (crisis_event_id, change_type, old_value, new_value, created_by_user_id, created_at, updated_at)
-VALUES (1, 'description_update', 'Flooding in lower region', 'Flooding spreading to midtown area', 1, CURRENT_TIMESTAMP, CURRENT_TIMESTAMP);
-INSERT INTO crisis_event_changes (crisis_event_id, change_type, old_value, new_value, created_by_user_id, created_at, updated_at)
-VALUES (1, 'creation', NULL, 'Initial creation of crisis event.', 1, CURRENT_TIMESTAMP, CURRENT_TIMESTAMP);
-INSERT INTO crisis_event_changes (crisis_event_id, change_type, old_value, new_value, created_by_user_id, created_at, updated_at)
-VALUES (1, 'level_change', 'Level 2', 'Level 3', 1, CURRENT_TIMESTAMP, CURRENT_TIMESTAMP);
-INSERT INTO crisis_event_changes (crisis_event_id, change_type, old_value, new_value, created_by_user_id, created_at, updated_at)
-VALUES (1, 'description_update', 'Flooding in lower region', 'Flooding spreading to midtown area', 1, CURRENT_TIMESTAMP, CURRENT_TIMESTAMP);
-INSERT INTO crisis_event_changes (crisis_event_id, change_type, old_value, new_value, created_by_user_id, created_at, updated_at)
-VALUES (1, 'creation', NULL, 'Initial creation of crisis event.', 1, CURRENT_TIMESTAMP, CURRENT_TIMESTAMP);
-INSERT INTO crisis_event_changes (crisis_event_id, change_type, old_value, new_value, created_by_user_id, created_at, updated_at)
-VALUES (1, 'level_change', 'Level 2', 'Level 3', 1, CURRENT_TIMESTAMP, CURRENT_TIMESTAMP);
-INSERT INTO crisis_event_changes (crisis_event_id, change_type, old_value, new_value, created_by_user_id, created_at, updated_at)
-VALUES (1, 'description_update', 'Flooding in lower region', 'Flooding spreading to midtown area', 1, CURRENT_TIMESTAMP, CURRENT_TIMESTAMP);
-INSERT INTO crisis_event_changes (crisis_event_id, change_type, old_value, new_value, created_by_user_id, created_at, updated_at)
-VALUES (2, 'epicenter_moved', '40.7128,-74.0060', '40.7306,-73.9352', 1, CURRENT_TIMESTAMP, CURRENT_TIMESTAMP);
-INSERT INTO crisis_event_changes (crisis_event_id, change_type, old_value, new_value, created_by_user_id, created_at, updated_at)
-VALUES (2, 'level_change', 'Level 1', 'Level 2', 1, CURRENT_TIMESTAMP, CURRENT_TIMESTAMP);
-
--- SCENARIO THEMES
-INSERT INTO scenario_themes (name, description, instructions, status, created_by_user_id)
-VALUES ('Power Outage', 'Preparing for extended power outages', 'Have flashlights, batteries, and non-perishable food ready. Unplug sensitive electronics.', 'active', 1);
-INSERT INTO scenario_themes (name, description, instructions, status, created_by_user_id)
-VALUES ('Natural Disaster', 'Earthquake, flood, or storm preparation', 'Follow evacuation orders. Prepare an emergency kit and know your local shelter locations.', 'active', 1);
-INSERT INTO scenario_themes (name, description, instructions, status, created_by_user_id)
-VALUES ('Public Health Emergency', 'Pandemic or disease outbreak', 'Practice good hygiene, follow public health advice, and stock up on essential medicines.', 'active', 1);
-
-<<<<<<< HEAD
--- CRISIS EVENTS
-INSERT INTO crisis_events (name, description, severity, epicenter_latitude, epicenter_longitude, radius, start_time, created_by_user_id, active, scenario_theme_id)
-VALUES ('Flood Warning', 'Potential flooding in downtown area', 'yellow', 63.4300, 10.3950, 2.0, CURRENT_TIMESTAMP, 1, TRUE, 2);
-INSERT INTO crisis_events (name, description, severity, epicenter_latitude, epicenter_longitude, radius, start_time, created_by_user_id, active, scenario_theme_id)
-VALUES ('Storm Alert', 'Heavy storm expected tonight', 'green', 63.4250, 10.3900, 5.0, DATEADD('DAY', 1, CURRENT_TIMESTAMP), 1, TRUE, NULL);
 -- Inactive crisis event
 INSERT INTO crisis_events (name, description, severity, epicenter_latitude, epicenter_longitude, radius, start_time, created_by_user_id, active, scenario_theme_id)
 VALUES ('Past Earthquake', 'Earthquake event that has ended', 'red', 63.4200, 10.4000, 20, DATEADD('DAY', -10, CURRENT_TIMESTAMP), 1, FALSE, 2);
 
-=======
->>>>>>> f765e0b0
+-- CRISIS EVENTS CHANGES
+
+INSERT INTO crisis_event_changes (crisis_event_id, change_type, old_value, new_value, created_by_user_id, created_at, updated_at)
+VALUES (1, 'creation', NULL, 'Initial creation of crisis event.', 1, CURRENT_TIMESTAMP, CURRENT_TIMESTAMP);
+INSERT INTO crisis_event_changes (crisis_event_id, change_type, old_value, new_value, created_by_user_id, created_at, updated_at)
+VALUES (1, 'level_change', 'Level 2', 'Level 3', 1, CURRENT_TIMESTAMP, CURRENT_TIMESTAMP);
+INSERT INTO crisis_event_changes (crisis_event_id, change_type, old_value, new_value, created_by_user_id, created_at, updated_at)
+VALUES (1, 'description_update', 'Flooding in lower region', 'Flooding spreading to midtown area', 1, CURRENT_TIMESTAMP, CURRENT_TIMESTAMP);
+INSERT INTO crisis_event_changes (crisis_event_id, change_type, old_value, new_value, created_by_user_id, created_at, updated_at)
+VALUES (1, 'creation', NULL, 'Initial creation of crisis event.', 1, CURRENT_TIMESTAMP, CURRENT_TIMESTAMP);
+INSERT INTO crisis_event_changes (crisis_event_id, change_type, old_value, new_value, created_by_user_id, created_at, updated_at)
+VALUES (1, 'level_change', 'Level 2', 'Level 3', 1, CURRENT_TIMESTAMP, CURRENT_TIMESTAMP);
+INSERT INTO crisis_event_changes (crisis_event_id, change_type, old_value, new_value, created_by_user_id, created_at, updated_at)
+VALUES (1, 'description_update', 'Flooding in lower region', 'Flooding spreading to midtown area', 1, CURRENT_TIMESTAMP, CURRENT_TIMESTAMP);
+INSERT INTO crisis_event_changes (crisis_event_id, change_type, old_value, new_value, created_by_user_id, created_at, updated_at)
+VALUES (1, 'creation', NULL, 'Initial creation of crisis event.', 1, CURRENT_TIMESTAMP, CURRENT_TIMESTAMP);
+INSERT INTO crisis_event_changes (crisis_event_id, change_type, old_value, new_value, created_by_user_id, created_at, updated_at)
+VALUES (1, 'level_change', 'Level 2', 'Level 3', 1, CURRENT_TIMESTAMP, CURRENT_TIMESTAMP);
+INSERT INTO crisis_event_changes (crisis_event_id, change_type, old_value, new_value, created_by_user_id, created_at, updated_at)
+VALUES (1, 'description_update', 'Flooding in lower region', 'Flooding spreading to midtown area', 1, CURRENT_TIMESTAMP, CURRENT_TIMESTAMP);
+INSERT INTO crisis_event_changes (crisis_event_id, change_type, old_value, new_value, created_by_user_id, created_at, updated_at)
+VALUES (2, 'epicenter_moved', '40.7128,-74.0060', '40.7306,-73.9352', 1, CURRENT_TIMESTAMP, CURRENT_TIMESTAMP);
+INSERT INTO crisis_event_changes (crisis_event_id, change_type, old_value, new_value, created_by_user_id, created_at, updated_at)
+VALUES (2, 'level_change', 'Level 1', 'Level 2', 1, CURRENT_TIMESTAMP, CURRENT_TIMESTAMP);
+
 -- NEWS ARTICLES
 INSERT INTO news_articles (title, content, published_at, created_by_user_id, crisis_event_id, status)
 VALUES ('Preparing for Winter Storms', 'Here are some tips to prepare your household for the upcoming winter storm season...', CURRENT_TIMESTAMP, 1, 1, 'published');
