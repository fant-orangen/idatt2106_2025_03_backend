<?xml version="1.0" encoding="UTF-8"?>
<project xmlns="http://maven.apache.org/POM/4.0.0"
         xmlns:xsi="http://www.w3.org/2001/XMLSchema-instance"
         xsi:schemaLocation="http://maven.apache.org/POM/4.0.0 https://maven.apache.org/xsd/maven-4.0.0.xsd">
  <modelVersion>4.0.0</modelVersion>
  <parent>
    <groupId>org.springframework.boot</groupId>
    <artifactId>spring-boot-starter-parent</artifactId>
    <version>3.4.4</version>
    <relativePath/> <!-- lookup parent from repository -->
  </parent>
  <groupId>stud.ntnu</groupId>
  <artifactId>backend</artifactId>
  <version>0.0.1-SNAPSHOT</version>
  <name>backend</name>
  <description>backend</description>
  <url/>
  <licenses>
    <license/>
  </licenses>
  <developers>
    <developer/>
  </developers>
  <scm>
    <connection/>
    <developerConnection/>
    <tag/>
    <url/>
  </scm>
  <properties>
    <java.version>21</java.version>
  </properties>
  <dependencies>
    <dependency>
      <groupId>org.springframework.boot</groupId>
      <artifactId>spring-boot-starter-data-jpa</artifactId>
    </dependency>

    <dependency>
      <groupId>com.h2database</groupId>
      <artifactId>h2</artifactId>
      <scope>runtime</scope>
    </dependency>
    <dependency>
      <groupId>org.projectlombok</groupId>
      <artifactId>lombok</artifactId>
      <optional>true</optional>
    </dependency>
    <dependency>
      <groupId>org.springframework.boot</groupId>
      <artifactId>spring-boot-starter-test</artifactId>
      <scope>test</scope>
    </dependency>
    <!-- Spring Boot -->
    <dependency>
      <groupId>org.springframework.boot</groupId>
      <artifactId>spring-boot-starter-security</artifactId>
    </dependency>
    <dependency>
      <groupId>org.springframework.boot</groupId>
      <artifactId>spring-boot-starter-web</artifactId>
    </dependency>
    <dependency>
      <groupId>org.springframework.boot</groupId>
      <artifactId>spring-boot-starter-validation</artifactId>
    </dependency>
    <dependency>
      <groupId>org.springframework.boot</groupId>
      <artifactId>spring-boot-starter-aop</artifactId>
      <version>${parent.version}</version>
    </dependency>
    <dependency>
      <groupId>org.springframework.boot</groupId>
      <artifactId>spring-boot-devtools</artifactId>
      <scope>runtime</scope>
      <optional>true</optional>
    </dependency>

    <!-- Cloudinary -->
    <dependency>
      <groupId>com.cloudinary</groupId>
      <artifactId>cloudinary-http44</artifactId>
      <version>1.33.0</version>
    </dependency>

    <!-- Swagger -->
    <dependency>
      <groupId>org.springdoc</groupId>
      <artifactId>springdoc-openapi-starter-webmvc-ui</artifactId>
      <version>2.8.5</version>
    </dependency>

    <dependency>
      <groupId>org.mockito</groupId>
      <artifactId>mockito-core</artifactId>
      <scope>test</scope>
    </dependency>
    <dependency>
      <groupId>org.springframework.security</groupId>
      <artifactId>spring-security-test</artifactId>
      <scope>test</scope>
    </dependency>

    <!-- JWT -->
    <dependency>
      <groupId>io.jsonwebtoken</groupId>
      <artifactId>jjwt-api</artifactId>
      <version>0.11.5</version>
    </dependency>
    <dependency>
      <groupId>io.jsonwebtoken</groupId>
      <artifactId>jjwt-impl</artifactId>
      <version>0.11.5</version>
      <scope>runtime</scope>
    </dependency>
    <dependency>
      <groupId>io.jsonwebtoken</groupId>
      <artifactId>jjwt-jackson</artifactId>
      <version>0.11.5</version>
      <scope>runtime</scope>
    </dependency>
    <dependency>
      <groupId>org.springframework.boot</groupId>
      <artifactId>spring-boot-starter-mail</artifactId>
    </dependency>


    <!-- Websocket -->
    <dependency>
      <groupId>org.springframework.boot</groupId>
      <artifactId>spring-boot-starter-websocket</artifactId>
    </dependency>

    <dependency>
<<<<<<< HEAD
      <groupId>io.rest-assured</groupId>
      <artifactId>rest-assured</artifactId>
      <scope>test</scope>
    </dependency>

    <!-- TestContainers -->
    <dependency>
      <groupId>org.testcontainers</groupId>
      <artifactId>testcontainers</artifactId>
      <version>1.19.7</version>
      <scope>test</scope>
    </dependency>
    <dependency>
      <groupId>org.testcontainers</groupId>
      <artifactId>junit-jupiter</artifactId>
      <version>1.19.7</version>
      <scope>test</scope>
    </dependency>
    <dependency>
      <groupId>org.testcontainers</groupId>
      <artifactId>postgresql</artifactId>
      <version>1.19.7</version>
      <scope>test</scope>
=======
      <groupId>org.springframework.boot</groupId>
      <artifactId>spring-boot-starter-actuator</artifactId>
>>>>>>> d50a951e
    </dependency>

  </dependencies>

  <build>
    <plugins>
      <plugin>
        <groupId>org.apache.maven.plugins</groupId>
        <artifactId>maven-compiler-plugin</artifactId>
        <configuration>
          <release>21</release> <annotationProcessorPaths>
          <path>
            <groupId>org.projectlombok</groupId>
            <artifactId>lombok</artifactId>
          </path>
        </annotationProcessorPaths>
        </configuration>
      </plugin>
      <plugin>
        <groupId>org.springframework.boot</groupId>
        <artifactId>spring-boot-maven-plugin</artifactId>
        <configuration>
          <excludes>
            <exclude>
              <groupId>org.projectlombok</groupId>
              <artifactId>lombok</artifactId>
            </exclude>
          </excludes>
        </configuration>
      </plugin>
      <plugin>
        <groupId>org.jacoco</groupId>
        <artifactId>jacoco-maven-plugin</artifactId>
        <version>0.8.12</version>
        <executions>
          <execution>
            <goals>
              <goal>prepare-agent</goal>
            </goals>
          </execution>
          <execution>
            <id>report</id>
            <phase>prepare-package</phase>
            <goals>
              <goal>report</goal>
            </goals>
          </execution>
        </executions>
        <configuration>
          <excludes>
            <exclude>stud/ntnu/backend/dto/**</exclude>
            <exclude>stud/ntnu/backend/startup/**</exclude>
            <exclude>stud/ntnu/backend/config/**</exclude>
          </excludes>
        </configuration>
      </plugin>

      <plugin>
        <groupId>org.apache.maven.plugins</groupId>
        <artifactId>maven-surefire-plugin</artifactId>
        <version>3.2.5</version> </plugin>
    </plugins>
  </build>

</project><|MERGE_RESOLUTION|>--- conflicted
+++ resolved
@@ -124,15 +124,17 @@
       <artifactId>spring-boot-starter-mail</artifactId>
     </dependency>
 
-
     <!-- Websocket -->
     <dependency>
       <groupId>org.springframework.boot</groupId>
       <artifactId>spring-boot-starter-websocket</artifactId>
     </dependency>
 
-    <dependency>
-<<<<<<< HEAD
+      <dependency>
+          <groupId>org.springframework.boot</groupId>
+          <artifactId>spring-boot-starter-actuator</artifactId>
+      </dependency>
+    <dependency>
       <groupId>io.rest-assured</groupId>
       <artifactId>rest-assured</artifactId>
       <scope>test</scope>
@@ -156,10 +158,6 @@
       <artifactId>postgresql</artifactId>
       <version>1.19.7</version>
       <scope>test</scope>
-=======
-      <groupId>org.springframework.boot</groupId>
-      <artifactId>spring-boot-starter-actuator</artifactId>
->>>>>>> d50a951e
     </dependency>
 
   </dependencies>
