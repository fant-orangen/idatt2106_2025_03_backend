<?xml version="1.0" encoding="UTF-8"?>
<project xmlns="http://maven.apache.org/POM/4.0.0"
         xmlns:xsi="http://www.w3.org/2001/XMLSchema-instance"
         xsi:schemaLocation="http://maven.apache.org/POM/4.0.0 https://maven.apache.org/xsd/maven-4.0.0.xsd">
  <modelVersion>4.0.0</modelVersion>
  <parent>
    <groupId>org.springframework.boot</groupId>
    <artifactId>spring-boot-starter-parent</artifactId>
    <version>3.4.4</version>
    <relativePath/> <!-- lookup parent from repository -->
  </parent>
  <groupId>stud.ntnu</groupId>
  <artifactId>backend</artifactId>
  <version>0.0.1-SNAPSHOT</version>
  <name>backend</name>
  <description>backend</description>
  <url/>
  <licenses>
    <license/>
  </licenses>
  <developers>
    <developer/>
  </developers>
  <scm>
    <connection/>
    <developerConnection/>
    <tag/>
    <url/>
  </scm>
  <properties>
    <java.version>21</java.version>
  </properties>
  <dependencies>
    <dependency>
      <groupId>org.springframework.boot</groupId>
      <artifactId>spring-boot-starter-data-jpa</artifactId>
    </dependency>

    <dependency>
      <groupId>com.h2database</groupId>
      <artifactId>h2</artifactId>
      <scope>runtime</scope>
    </dependency>
    <dependency>
      <groupId>org.projectlombok</groupId>
      <artifactId>lombok</artifactId>
      <optional>true</optional>
    </dependency>
    <dependency>
      <groupId>org.springframework.boot</groupId>
      <artifactId>spring-boot-starter-test</artifactId>
      <scope>test</scope>
    </dependency>
    <!-- Spring Boot -->
    <dependency>
      <groupId>org.springframework.boot</groupId>
      <artifactId>spring-boot-starter-security</artifactId>
    </dependency>
    <dependency>
      <groupId>org.springframework.boot</groupId>
      <artifactId>spring-boot-starter-web</artifactId>
    </dependency>
    <dependency>
      <groupId>org.springframework.boot</groupId>
      <artifactId>spring-boot-starter-validation</artifactId>
    </dependency>
    <dependency>
      <groupId>org.springframework.boot</groupId>
      <artifactId>spring-boot-starter-aop</artifactId>
      <version>${parent.version}</version>
    </dependency>
    <dependency>
      <groupId>org.springframework.boot</groupId>
      <artifactId>spring-boot-devtools</artifactId>
      <scope>runtime</scope>
      <optional>true</optional>
    </dependency>

    <!-- Cloudinary -->
    <dependency>
      <groupId>com.cloudinary</groupId>
      <artifactId>cloudinary-http44</artifactId>
      <version>1.33.0</version>
    </dependency>

    <!-- Swagger -->
    <dependency>
      <groupId>org.springdoc</groupId>
      <artifactId>springdoc-openapi-starter-webmvc-ui</artifactId>
      <version>2.8.5</version>
    </dependency>

    <dependency>
      <groupId>org.mockito</groupId>
      <artifactId>mockito-core</artifactId>
      <scope>test</scope>
    </dependency>
    <dependency>
      <groupId>org.springframework.security</groupId>
      <artifactId>spring-security-test</artifactId>
      <scope>test</scope>
    </dependency>

    <!-- JWT -->
    <dependency>
      <groupId>io.jsonwebtoken</groupId>
      <artifactId>jjwt-api</artifactId>
      <version>0.11.5</version>
    </dependency>
    <dependency>
      <groupId>io.jsonwebtoken</groupId>
      <artifactId>jjwt-impl</artifactId>
      <version>0.11.5</version>
      <scope>runtime</scope>
    </dependency>
    <dependency>
      <groupId>io.jsonwebtoken</groupId>
      <artifactId>jjwt-jackson</artifactId>
      <version>0.11.5</version>
      <scope>runtime</scope>
    </dependency>
    <dependency>
      <groupId>org.springframework.boot</groupId>
      <artifactId>spring-boot-starter-mail</artifactId>
    </dependency>


    <!-- Websocket -->
    <dependency>
      <groupId>org.springframework.boot</groupId>
      <artifactId>spring-boot-starter-websocket</artifactId>
    </dependency>

    <dependency>
<<<<<<< HEAD
      <groupId>io.rest-assured</groupId>
      <artifactId>rest-assured</artifactId>
      <scope>test</scope>
    </dependency>

    <!-- TestContainers -->
    <dependency>
      <groupId>org.testcontainers</groupId>
      <artifactId>testcontainers</artifactId>
      <version>1.19.7</version>
      <scope>test</scope>
    </dependency>
    <dependency>
      <groupId>org.testcontainers</groupId>
      <artifactId>junit-jupiter</artifactId>
      <version>1.19.7</version>
      <scope>test</scope>
    </dependency>
    <dependency>
      <groupId>org.testcontainers</groupId>
      <artifactId>postgresql</artifactId>
      <version>1.19.7</version>
      <scope>test</scope>
=======
      <groupId>org.springframework.boot</groupId>
      <artifactId>spring-boot-starter-actuator</artifactId>
>>>>>>> 3c7e2995
    </dependency>

  </dependencies>

  <build>
    <plugins>
      <plugin>
        <groupId>org.apache.maven.plugins</groupId>
        <artifactId>maven-compiler-plugin</artifactId>
        <configuration>
          <release>21</release> <annotationProcessorPaths>
          <path>
            <groupId>org.projectlombok</groupId>
            <artifactId>lombok</artifactId>
          </path>
        </annotationProcessorPaths>
        </configuration>
      </plugin>
      <plugin>
        <groupId>org.springframework.boot</groupId>
        <artifactId>spring-boot-maven-plugin</artifactId>
        <configuration>
          <excludes>
            <exclude>
              <groupId>org.projectlombok</groupId>
              <artifactId>lombok</artifactId>
            </exclude>
          </excludes>
        </configuration>
      </plugin>
      <plugin>
        <groupId>org.jacoco</groupId>
        <artifactId>jacoco-maven-plugin</artifactId>
        <version>0.8.12</version>
        <executions>
          <execution>
            <goals>
              <goal>prepare-agent</goal>
            </goals>
          </execution>
          <execution>
            <id>report</id>
            <phase>prepare-package</phase>
            <goals>
              <goal>report</goal>
            </goals>
          </execution>
        </executions>
        <configuration>
          <excludes>
            <exclude>stud/ntnu/backend/dto/**</exclude>
            <exclude>stud/ntnu/backend/startup/**</exclude>
            <exclude>stud/ntnu/backend/config/**</exclude>
          </excludes>
        </configuration>
      </plugin>

      <plugin>
        <groupId>org.apache.maven.plugins</groupId>
        <artifactId>maven-surefire-plugin</artifactId>
        <version>3.2.5</version> </plugin>
    </plugins>
  </build>

</project><|MERGE_RESOLUTION|>--- conflicted
+++ resolved
@@ -131,8 +131,12 @@
       <artifactId>spring-boot-starter-websocket</artifactId>
     </dependency>
 
-    <dependency>
-<<<<<<< HEAD
+      <dependency>
+          <groupId>org.springframework.boot</groupId>
+          <artifactId>spring-boot-starter-actuator</artifactId>
+      </dependency>
+
+    <dependency>
       <groupId>io.rest-assured</groupId>
       <artifactId>rest-assured</artifactId>
       <scope>test</scope>
@@ -156,10 +160,6 @@
       <artifactId>postgresql</artifactId>
       <version>1.19.7</version>
       <scope>test</scope>
-=======
-      <groupId>org.springframework.boot</groupId>
-      <artifactId>spring-boot-starter-actuator</artifactId>
->>>>>>> 3c7e2995
     </dependency>
 
   </dependencies>
